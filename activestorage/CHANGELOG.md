<<<<<<< HEAD
*   Add `sample_rate` to `ActiveStorage::Analyzer::AudioAnalyzer` output

    *Matija Čupić*

*   Remove deprecated `purge` and `purge_later` methods from the attachments association.

    *Rafael Mendonça França*

*   Remove deprecated behavior when assigning to a collection of attachments.

    Instead of appending to the collection, the collection is now replaced.

    *Rafael Mendonça França*

*   Remove deprecated `ActiveStorage::Current#host` and `ActiveStorage::Current#host=` methods.

    *Rafael Mendonça França*

*   Remove deprecated invalid default content types in Active Storage configurations.

    *Rafael Mendonça França*
=======
*   Allow destroying active storage variants

    ```ruby
    User.first.avatar.variant(resize_to_limit: [100, 100]).destroy
    ```

    *Shouichi Kamiya*, *Yuichiro NAKAGAWA*, *Ryohei UEDA*
>>>>>>> 98abeea7

*   Add missing preview event to `ActiveStorage::LogSubscriber`

    A `preview` event is being instrumented in `ActiveStorage::Previewer`.
    However it was not added inside ActiveStorage's LogSubscriber class.

    This will allow to have logs for when a preview happens
    in the same fashion as all other ActiveStorage events such as
    `upload` and `download` inside `Rails.logger`.

    *Chedli Bourguiba*

*   Fix retrieving rotation value from FFmpeg on version 5.0+.

    In FFmpeg version 5.0+ the rotation value has been removed from tags.
    Instead the value can be found in side_data_list. Along with
    this update it's possible to have values of -90, -270 to denote the video
    has been rotated.

    *Haroon Ahmed*

*   Touch all corresponding model records after ActiveStorage::Blob is analyzed

    This fixes a race condition where a record can be requested and have a cache entry built, before
    the initial `analyze_later` completes, which will not be invalidated until something else
    updates the record. This also invalidates cache entries when a blob is re-analyzed, which
    is helpful if a bug is fixed in an analyzer or a new analyzer is added.

    *Nate Matykiewicz*

*   Add ability to use pre-defined variants when calling `preview` or
    `representation` on an attachment.

    ```ruby
    class User < ActiveRecord::Base
      has_one_attached :file do |attachable|
        attachable.variant :thumb, resize_to_limit: [100, 100]
      end
    end

    <%= image_tag user.file.representation(:thumb) %>
    ```

    *Richard Böhme*

*   Method `attach` always returns the attachments except when the record
    is persisted, unchanged, and saving it fails, in which case it returns `nil`.

    *Santiago Bartesaghi*

*   Fixes multiple `attach` calls within transaction not uploading files correctly.

    In the following example, the code failed to upload all but the last file to the configured service.
    ```ruby
      ActiveRecord::Base.transaction do
        user.attachments.attach({
          content_type: "text/plain",
          filename: "dummy.txt",
          io: ::StringIO.new("dummy"),
        })
        user.attachments.attach({
          content_type: "text/plain",
          filename: "dummy2.txt",
          io: ::StringIO.new("dummy2"),
        })
      end

      assert_equal 2, user.attachments.count
      assert user.attachments.first.service.exist?(user.attachments.first.key)  # Fails
    ```

    This was addressed by keeping track of the subchanges pending upload, and uploading them
    once the transaction is committed.

    Fixes #41661

    *Santiago Bartesaghi*, *Bruno Vezoli*, *Juan Roig*, *Abhay Nikam*

*   Raise an exception if `config.active_storage.service` is not set.

    If Active Storage is configured and `config.active_storage.service` is not
    set in the respective environment's configuration file, then an exception
    is raised with a meaningful message when attempting to use Active Storage.

    *Ghouse Mohamed*

*   Fixes proxy downloads of files over 5mb

    Previously, trying to view and/or download files larger than 5mb stored in
    services like S3 via proxy mode could return corrupted files at around
    5.2mb or cause random halts in the download. Now,
    `ActiveStorage::Blobs::ProxyController` correctly handles streaming these
    larger files from the service to the client without any issues.

    Fixes #44679

    *Felipe Raul*

*   Saving attachment(s) to a record returns the blob/blobs object

    Previously, saving attachments did not return the blob/blobs that
    were attached. Now, saving attachments to a record with `#attach`
    method returns the blob or array of blobs that were attached to
    the record. If it fails to save the attachment(s), then it returns
    `false`.

    *Ghouse Mohamed*

*   Don't stream responses in redirect mode

    Previously, both redirect mode and proxy mode streamed their
    responses which caused a new thread to be created, and could end
    up leaking connections in the connection pool. But since redirect
    mode doesn't actually send any data, it doesn't need to be
    streamed.

    *Luke Lau*

Please check [7-0-stable](https://github.com/rails/rails/blob/7-0-stable/activestorage/CHANGELOG.md) for previous changes.<|MERGE_RESOLUTION|>--- conflicted
+++ resolved
@@ -1,4 +1,11 @@
-<<<<<<< HEAD
+*   Allow destroying active storage variants
+
+    ```ruby
+    User.first.avatar.variant(resize_to_limit: [100, 100]).destroy
+    ```
+
+    *Shouichi Kamiya*, *Yuichiro NAKAGAWA*, *Ryohei UEDA*
+
 *   Add `sample_rate` to `ActiveStorage::Analyzer::AudioAnalyzer` output
 
     *Matija Čupić*
@@ -20,15 +27,6 @@
 *   Remove deprecated invalid default content types in Active Storage configurations.
 
     *Rafael Mendonça França*
-=======
-*   Allow destroying active storage variants
-
-    ```ruby
-    User.first.avatar.variant(resize_to_limit: [100, 100]).destroy
-    ```
-
-    *Shouichi Kamiya*, *Yuichiro NAKAGAWA*, *Ryohei UEDA*
->>>>>>> 98abeea7
 
 *   Add missing preview event to `ActiveStorage::LogSubscriber`
 
