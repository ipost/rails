--- conflicted
+++ resolved
@@ -1,14 +1,13 @@
-<<<<<<< HEAD
 *   Fix numericality validator to still use value before type cast except Active Record.
 
     Fixes #33651, #33686.
 
     *Ryuta Kamizono*
-=======
+
+
 ## Rails 5.2.1.1 (November 27, 2018) ##
 
 *   No changes.
->>>>>>> 96dee0e7
 
 
 ## Rails 5.2.1 (August 07, 2018) ##
