--- conflicted
+++ resolved
@@ -18,10 +18,8 @@
 gem "aws-sdk", "~> 2", require: false
 gem "google-cloud-storage", "~> 1.3", require: false
 
-<<<<<<< HEAD
 gem 'aws-sdk', '~> 2', require: false
 gem 'google-cloud-storage', require: false
 gem 'mini_magick'
-=======
-gem "rubocop", require: false
->>>>>>> 32331b19
+
+gem "rubocop", require: false