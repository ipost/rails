--- conflicted
+++ resolved
@@ -187,20 +187,12 @@
         actual.should == @expected.reverse
       end
     end
-<<<<<<< HEAD
-    
-=======
-
->>>>>>> a9b35810
+
     describe "by two attributes in one call to #order" do
       before :all do
         @expected = @expected.sort_by { |e| [e[@relation[:name]], e[@relation[:age]]]}.map {|e| e[@relation[:id]]}
       end
-<<<<<<< HEAD
-      
-=======
-
->>>>>>> a9b35810
+
       it "can be specified as ascending order in one call to #order" do
         actual = []
         @relation.order(@relation[:name].asc, @relation[:age].asc).each { |r| actual << r[@relation[:id]] }
