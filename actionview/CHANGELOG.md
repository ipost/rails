--- conflicted
+++ resolved
@@ -1,8 +1,3 @@
-<<<<<<< HEAD
-*   Add `to_sentence` helper that is a HTML-safe aware version of `Array#to_sentence`.
-
-    *Neil Matatall*
-=======
 *   `date_select` helper `:with_css_classes` option now accepts a hash of strings 
     for `:year`, `:month`, `:day`, `:hour`, `:minute`, `:second` that will extend
     the select type with the given css class value.
@@ -18,7 +13,10 @@
     ```
 
     *Matthias Neumayr*
->>>>>>> d7b60544
+
+*   Add `to_sentence` helper that is a HTML-safe aware version of `Array#to_sentence`.
+
+    *Neil Matatall*
 
 *   Deprecate `datetime_field` and `datetime_field_tag` helpers.
     Datetime input type was removed from HTML specification.
