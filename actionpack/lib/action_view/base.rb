module ActionView #:nodoc:
  class ActionViewError < StandardError #:nodoc:
  end

  class MissingTemplate < ActionViewError #:nodoc:
    attr_reader :path

    def initialize(paths, path, template_format = nil)
      @path = path
      full_template_path = path.include?('.') ? path : "#{path}.erb"
      display_paths = paths.compact.join(":")
      template_type = (path =~ /layouts/i) ? 'layout' : 'template'
      super("Missing #{template_type} #{full_template_path} in view path #{display_paths}")
    end
  end

  # Action View templates can be written in three ways. If the template file has a <tt>.erb</tt> (or <tt>.rhtml</tt>) extension then it uses a mixture of ERb
  # (included in Ruby) and HTML. If the template file has a <tt>.builder</tt> (or <tt>.rxml</tt>) extension then Jim Weirich's Builder::XmlMarkup library is used.
  # If the template file has a <tt>.rjs</tt> extension then it will use ActionView::Helpers::PrototypeHelper::JavaScriptGenerator.
  #
  # = ERb
  #
  # You trigger ERb by using embeddings such as <% %>, <% -%>, and <%= %>. The <%= %> tag set is used when you want output. Consider the
  # following loop for names:
  #
  #   <b>Names of all the people</b>
  #   <% for person in @people %>
  #     Name: <%= person.name %><br/>
  #   <% end %>
  #
  # The loop is setup in regular embedding tags <% %> and the name is written using the output embedding tag <%= %>. Note that this
  # is not just a usage suggestion. Regular output functions like print or puts won't work with ERb templates. So this would be wrong:
  #
  #   Hi, Mr. <% puts "Frodo" %>
  #
  # If you absolutely must write from within a function, you can use the TextHelper#concat.
  #
  # <%- and -%> suppress leading and trailing whitespace, including the trailing newline, and can be used interchangeably with <% and %>.
  #
  # == Using sub templates
  #
  # Using sub templates allows you to sidestep tedious replication and extract common display structures in shared templates. The
  # classic example is the use of a header and footer (even though the Action Pack-way would be to use Layouts):
  #
  #   <%= render "shared/header" %>
  #   Something really specific and terrific
  #   <%= render "shared/footer" %>
  #
  # As you see, we use the output embeddings for the render methods. The render call itself will just return a string holding the
  # result of the rendering. The output embedding writes it to the current template.
  #
  # But you don't have to restrict yourself to static includes. Templates can share variables amongst themselves by using instance
  # variables defined using the regular embedding tags. Like this:
  #
  #   <% @page_title = "A Wonderful Hello" %>
  #   <%= render "shared/header" %>
  #
  # Now the header can pick up on the <tt>@page_title</tt> variable and use it for outputting a title tag:
  #
  #   <title><%= @page_title %></title>
  #
  # == Passing local variables to sub templates
  #
  # You can pass local variables to sub templates by using a hash with the variable names as keys and the objects as values:
  #
  #   <%= render "shared/header", { :headline => "Welcome", :person => person } %>
  #
  # These can now be accessed in <tt>shared/header</tt> with:
  #
  #   Headline: <%= headline %>
  #   First name: <%= person.first_name %>
  #
  # If you need to find out whether a certain local variable has been assigned a value in a particular render call,
  # you need to use the following pattern:
  #
  #   <% if local_assigns.has_key? :headline %>
  #     Headline: <%= headline %>
  #   <% end %>
  #
  # Testing using <tt>defined? headline</tt> will not work. This is an implementation restriction.
  #
  # == Template caching
  #
  # By default, Rails will compile each template to a method in order to render it. When you alter a template, Rails will
  # check the file's modification time and recompile it.
  #
  # == Builder
  #
  # Builder templates are a more programmatic alternative to ERb. They are especially useful for generating XML content. An XmlMarkup object
  # named +xml+ is automatically made available to templates with a <tt>.builder</tt> extension.
  #
  # Here are some basic examples:
  #
  #   xml.em("emphasized")                              # => <em>emphasized</em>
  #   xml.em { xml.b("emph & bold") }                   # => <em><b>emph &amp; bold</b></em>
  #   xml.a("A Link", "href"=>"http://onestepback.org") # => <a href="http://onestepback.org">A Link</a>
  #   xml.target("name"=>"compile", "option"=>"fast")   # => <target option="fast" name="compile"\>
  #                                                     # NOTE: order of attributes is not specified.
  #
  # Any method with a block will be treated as an XML markup tag with nested markup in the block. For example, the following:
  #
  #   xml.div {
  #     xml.h1(@person.name)
  #     xml.p(@person.bio)
  #   }
  #
  # would produce something like:
  #
  #   <div>
  #     <h1>David Heinemeier Hansson</h1>
  #     <p>A product of Danish Design during the Winter of '79...</p>
  #   </div>
  #
  # A full-length RSS example actually used on Basecamp:
  #
  #   xml.rss("version" => "2.0", "xmlns:dc" => "http://purl.org/dc/elements/1.1/") do
  #     xml.channel do
  #       xml.title(@feed_title)
  #       xml.link(@url)
  #       xml.description "Basecamp: Recent items"
  #       xml.language "en-us"
  #       xml.ttl "40"
  #
  #       for item in @recent_items
  #         xml.item do
  #           xml.title(item_title(item))
  #           xml.description(item_description(item)) if item_description(item)
  #           xml.pubDate(item_pubDate(item))
  #           xml.guid(@person.firm.account.url + @recent_items.url(item))
  #           xml.link(@person.firm.account.url + @recent_items.url(item))
  #
  #           xml.tag!("dc:creator", item.author_name) if item_has_creator?(item)
  #         end
  #       end
  #     end
  #   end
  #
  # More builder documentation can be found at http://builder.rubyforge.org.
  #
  # == JavaScriptGenerator
  #
  # JavaScriptGenerator templates end in <tt>.rjs</tt>. Unlike conventional templates which are used to
  # render the results of an action, these templates generate instructions on how to modify an already rendered page. This makes it easy to
  # modify multiple elements on your page in one declarative Ajax response. Actions with these templates are called in the background with Ajax
  # and make updates to the page where the request originated from.
  #
  # An instance of the JavaScriptGenerator object named +page+ is automatically made available to your template, which is implicitly wrapped in an ActionView::Helpers::PrototypeHelper#update_page block.
  #
  # When an <tt>.rjs</tt> action is called with +link_to_remote+, the generated JavaScript is automatically evaluated.  Example:
  #
  #   link_to_remote :url => {:action => 'delete'}
  #
  # The subsequently rendered <tt>delete.rjs</tt> might look like:
  #
  #   page.replace_html  'sidebar', :partial => 'sidebar'
  #   page.remove        "person-#{@person.id}"
  #   page.visual_effect :highlight, 'user-list'
  #
  # This refreshes the sidebar, removes a person element and highlights the user list.
  #
  # See the ActionView::Helpers::PrototypeHelper::GeneratorMethods documentation for more details.
  class Base
    include Helpers, Partials, ::ERB::Util
    extend ActiveSupport::Memoizable

    attr_accessor :base_path, :assigns, :template_extension
    attr_accessor :controller

    attr_writer :template_format

    attr_accessor :output_buffer

    class << self
      delegate :erb_trim_mode=, :to => 'ActionView::TemplateHandlers::ERB'
      delegate :logger, :to => 'ActionController::Base'
    end

    @@debug_rjs = false
    ##
    # :singleton-method:
    # Specify whether RJS responses should be wrapped in a try/catch block
    # that alert()s the caught exception (and then re-raises it).
    cattr_accessor :debug_rjs

    # Specify whether templates should be cached. Otherwise the file we be read everytime it is accessed.
    # Automatically reloading templates are not thread safe and should only be used in development mode.
    @@cache_template_loading = nil
    cattr_accessor :cache_template_loading

    def self.cache_template_loading?
      ActionController::Base.allow_concurrency || (cache_template_loading.nil? ? !ActiveSupport::Dependencies.load? : cache_template_loading)
    end

    attr_internal :request

    delegate :request_forgery_protection_token, :template, :params, :session, :cookies, :response, :headers,
             :flash, :logger, :action_name, :controller_name, :to => :controller

    module CompiledTemplates #:nodoc:
      # holds compiled template code
    end
    include CompiledTemplates

    def self.process_view_paths(value)
      ActionView::PathSet.new(Array(value))
    end

    attr_reader :helpers

    class ProxyModule < Module
      def initialize(receiver)
        @receiver = receiver
      end

      def include(*args)
        super(*args)
        @receiver.extend(*args)
      end
    end

    def initialize(view_paths = [], assigns_for_first_render = {}, controller = nil)#:nodoc:
      @assigns = assigns_for_first_render
      @assigns_added = nil
      @controller = controller
      @helpers = ProxyModule.new(self)
      self.view_paths = view_paths

<<<<<<< HEAD
      @_first_template = nil
      @_current_template = nil
=======
      @_first_render = nil
      @_current_render = nil
>>>>>>> 5f1d6465
    end

    attr_reader :view_paths

    def view_paths=(paths)
      @view_paths = self.class.process_view_paths(paths)
      # we might be using ReloadableTemplates, so we need to let them know this a new request
      @view_paths.load!
    end

    # Returns the result of a render that's dictated by the options hash. The primary options are:
    #
    # * <tt>:partial</tt> - See ActionView::Partials.
    # * <tt>:update</tt> - Calls update_page with the block given.
    # * <tt>:file</tt> - Renders an explicit template file (this used to be the old default), add :locals to pass in those.
    # * <tt>:inline</tt> - Renders an inline template similar to how it's done in the controller.
    # * <tt>:text</tt> - Renders the text passed in out.
    #
    # If no options hash is passed or :update specified, the default is to render a partial and use the second parameter
    # as the locals hash.
    def render(options = {}, local_assigns = {}, &block) #:nodoc:
      local_assigns ||= {}

      case options
      when Hash
        options = options.reverse_merge(:locals => {})
        if options[:layout]
          _render_with_layout(options, local_assigns, &block)
        elsif options[:file]
          template = self.view_paths.find_template(options[:file], template_format)
          template.render_template(self, options[:locals])
        elsif options[:partial]
          render_partial(options)
        elsif options[:inline]
          InlineTemplate.new(options[:inline], options[:type]).render(self, options[:locals])
        elsif options[:text]
          options[:text]
        end
      when :update
        update_page(&block)
      else
        render_partial(:partial => options, :locals => local_assigns)
      end
    end

    # The format to be used when choosing between multiple templates with
    # the same name but differing formats.  See +Request#template_format+
    # for more details.
    def template_format
      if defined? @template_format
        @template_format
      elsif controller && controller.respond_to?(:request)
        @template_format = controller.request.template_format.to_sym
      else
        @template_format = :html
      end
    end

    # Access the current template being rendered.
    # Returns a ActionView::Template object.
    def template
<<<<<<< HEAD
      @_current_template
    end

    def template=(template) #:nodoc:
      @_first_template ||= template
      @_current_template = template
=======
      @_current_render
    end

    def template=(template) #:nodoc:
      @_first_render ||= template
      @_current_render = template
>>>>>>> 5f1d6465
    end

    def with_template(current_template)
      last_template, self.template = template, current_template
      yield
    ensure
      self.template = last_template
    end

    private
      # Evaluates the local assigns and controller ivars, pushes them to the view.
      def _evaluate_assigns_and_ivars #:nodoc:
        unless @assigns_added
          @assigns.each { |key, value| instance_variable_set("@#{key}", value) }
          _copy_ivars_from_controller
          @assigns_added = true
        end
      end

      def _copy_ivars_from_controller #:nodoc:
        if @controller
          variables = @controller.instance_variable_names
          variables -= @controller.protected_instance_variables if @controller.respond_to?(:protected_instance_variables)
          variables.each { |name| instance_variable_set(name, @controller.instance_variable_get(name)) }
        end
      end

      def _set_controller_content_type(content_type) #:nodoc:
        if controller.respond_to?(:response)
          controller.response.content_type ||= content_type
        end
      end

      def _render_with_layout(options, local_assigns, &block) #:nodoc:
        partial_layout = options.delete(:layout)

        if block_given?
          begin
            @_proc_for_layout = block
            concat(render(options.merge(:partial => partial_layout)))
          ensure
            @_proc_for_layout = nil
          end
        else
          begin
            original_content_for_layout = @content_for_layout if defined?(@content_for_layout)
            @content_for_layout = render(options)

            if (options[:inline] || options[:file] || options[:text])
              @cached_content_for_layout = @content_for_layout
              render(:file => partial_layout, :locals => local_assigns)
            else
              render(options.merge(:partial => partial_layout))
            end
          ensure
            @content_for_layout = original_content_for_layout
          end
        end
      end
  end
end<|MERGE_RESOLUTION|>--- conflicted
+++ resolved
@@ -225,13 +225,8 @@
       @helpers = ProxyModule.new(self)
       self.view_paths = view_paths
 
-<<<<<<< HEAD
-      @_first_template = nil
-      @_current_template = nil
-=======
       @_first_render = nil
       @_current_render = nil
->>>>>>> 5f1d6465
     end
 
     attr_reader :view_paths
@@ -293,21 +288,12 @@
     # Access the current template being rendered.
     # Returns a ActionView::Template object.
     def template
-<<<<<<< HEAD
-      @_current_template
-    end
-
-    def template=(template) #:nodoc:
-      @_first_template ||= template
-      @_current_template = template
-=======
       @_current_render
     end
 
     def template=(template) #:nodoc:
       @_first_render ||= template
       @_current_render = template
->>>>>>> 5f1d6465
     end
 
     def with_template(current_template)
