*Rails 3.0.9 (unreleased)*

<<<<<<< HEAD
=======
* json_escape will now return a SafeBuffer string if it receives SafeBuffer string [tenderlove]

>>>>>>> 968816aa
* Make sure escape_js returns SafeBuffer string if it receives SafeBuffer string [Prem Sichanugrist]

* Fix text helpers to work correctly with the new SafeBuffer restriction [Paul Gallagher, Arun Agrawal, Prem Sichanugrist]


*Rails 3.0.8 (June 7, 2011)*

* It is prohibited to perform a in-place SafeBuffer mutation [tenderlove]

  The old behavior of SafeBuffer allowed you to mutate string in place via
  method like `sub!`. These methods can add unsafe strings to a safe buffer,
  and the safe buffer will continue to be marked as safe.

  An example problem would be something like this:

    <%= link_to('hello world', @user).sub!(/hello/, params[:xss])  %>

  In the above example, an untrusted string (`params[:xss]`) is added to the
  safe buffer returned by `link_to`, and the untrusted content is successfully
  sent to the client without being escaped.  To prevent this from happening
  `sub!` and other similar methods will now raise an exception when they are called on a safe buffer.

  In addition to the in-place versions, some of the versions of these methods which return a copy of the string will incorrectly mark strings as safe. For example:

     <%= link_to('hello world', @user).sub(/hello/, params[:xss]) %>

  The new versions will now ensure that *all* strings returned by these methods on safe buffers are marked unsafe.

  You can read more about this change in http://groups.google.com/group/rubyonrails-security/browse_thread/thread/2e516e7acc96c4fb

* Fixed github issue #342 with asset paths and relative roots.


*Rails 3.0.7 (April 18, 2011)*

*No changes.


*Rails 3.0.6 (April 5, 2011)

* Fixed XSS vulnerability in `auto_link`.  `auto_link` no longer marks input as
  html safe.  Please make sure that calls to auto_link() are wrapped in a
  sanitize(), or a raw() depending on the type of input passed to auto_link().
  For example:

    <%= sanitize(auto_link(some_user_input)) %>

  Thanks to Torben Schulz for reporting this.  The fix can be found here:
  61ee3449674c591747db95f9b3472c5c3bd9e84d

* Fixes the output of `rake routes` to be correctly match to the behavior of the application, as the regular expression used to match the path is greedy and won't capture the format part by default [Prem Sichanugrist]

* Fixes an issue with number_to_human when converting values which are less than 1 but greater than -1 [Josh Kalderimis]

* Sensitive query string parameters (specified in config.filter_parameters) will now be filtered out from the request paths in the log file. [Prem Sichanugrist, fxn]

* URL parameters which return nil for to_param are now removed from the query string [Andrew White]

* Don't allow i18n to change the minor version, version now set to ~> 0.5.0 [Santiago Pastorino]

* Make TranslationHelper#translate use the :rescue_format option in I18n 0.5.0 [Sven Fuchs]

* Fix regression: javascript_include_tag shouldn't raise if you register an expansion key with nil or [] value [Santiago Pastorino]

* Fix Action caching bug where an action that has a non-cacheable response always renders a nil response body. It now correctly renders the response body. [Cheah Chu Yeow]


*Rails 3.0.5 (February 26, 2011)*

* No changes.


*Rails 3.0.4 (February 8, 2011)*

* No changes.


*Rails 3.0.3 (November 16, 2010)*

* When ActiveRecord::Base objects are sent to predicate methods, the id of the object should be sent to ARel, not the ActiveRecord::Base object.

* :constraints routing should only do sanity checks against regular expressions.  String arguments are OK.


*Rails 3.0.2 (November 15, 2010)*

* The helper number_to_currency accepts a new :negative_format option to be able to configure how to render negative amounts. [Don Wilson]


*Rails 3.0.1 (October 15, 2010)*

* No changes.


*Rails 3.0.0 (August 29, 2010)*

* Symbols and strings in routes should yield the same behavior. Note this may break existing apps that were using symbols with the new routes API [José Valim]

* Add clear_helpers as a way to clean up all helpers added to this controller, maintaing just the helper with the same name as the controller. [José Valim]

* Support routing constraints in functional tests. [Andrew White]

* Add a header that tells Internet Explorer (all versions) to use the best available standards support. [Yehuda Katz]

* Allow stylesheet/javascript extensions to be changed through railties. [Josh Kalderimis]

* link_to, button_to, and tag/tag_options now rely on html_escape instead of escape_once. [fxn]

* url_for returns always unescaped strings, and the :escape option is gone. [fxn]

* Added accept-charset parameter and _snowman hidden field to force the contents
  of Rails POSTed forms to be in UTF-8 [Yehuda Katz]

* Upgrade to Rack 1.2.1 [Jeremy Kemper]

* Allow :path to be given to match/get/post/put/delete instead of :path_names in the new router [Carlos Antônio da Silva]

* Added resources_path_names to the new router DSL [José Valim]

* Allow options to be given to the namespace method in the new router [Carlos Antônio da Silva]

* Deprecate :name_prefix in the new router DSL [José Valim]

* Add shallow routes back to the new router [Diego Carrion, Andrew White]

    resources :posts do
      shallow do
        resources :comments
      end
    end

    You can now use comment_path for /comments/1 instead of post_comment_path for /posts/1/comments/1.

* Add support for multi-subdomain session by setting cookie host in session cookie so you can share session between www.example.com, example.com and user.example.com. #4818 [Guillermo Álvarez]

* Removed textilize, textilize_without_paragraph and markdown helpers. [Santiago Pastorino]

* Remove middleware laziness [José Valim]

* Make session stores rely on request.cookie_jar and change set_session semantics to return the cookie value instead of a boolean. [José Valim]

* OAuth 2: HTTP Token Authorization support to complement Basic and Digest Authorization.  [Rick Olson]

* Fixed inconsistencies in form builder and view helpers #4432 [Neeraj Singh]

* Both :xml and :json renderers now forwards the given options to the model, allowing you to invoke them as render :xml => @projects, :include => :tasks [José Valim, Yehuda Katz]

* Renamed the field error CSS class from fieldWithErrors to field_with_errors for consistency.  [Jeremy Kemper]

* Add support for shorthand routes like /projects/status(.:format)  #4423 [Diego Carrion]

* Changed translate helper so that it doesn’t mark every translation as safe HTML. Only keys with a "_html" suffix and keys named "html" are considered to be safe HTML. All other translations are left untouched. [Craig Davey]

* New option :as added to form_for allows to change the object name. The old <% form_for :client, @post %> becomes <% form_for @post, :as => :client %> [spastorino]

* Removed verify method in controllers. [JV]
  It's now available as a plugin at http://github.com/rails/verification

* Removed input, form, error_messages_for and error_message_on from views. [JV]
  It's now available as a plugin at http://github.com/rails/dynamic_form

* Routes can be scoped by controller module. [Jeremy Kemper]

    # /session => Auth::SessionsController
    scope :module => 'auth' do
      resource :session
    end

* Added #favicon_link_tag, it uses #image_path so in particular the favicon gets an asset ID [fxn]

* Fixed that default locale templates should be used if the current locale template is missing [DHH]

* Added all the new HTML5 form types as individual form tag methods (search, url, number, etc) #3646 [Stephen Celis]

* Changed the object used in routing constraints to be an instance of
  ActionDispatch::Request rather than Rack::Request [YK]

* Changed ActionDispatch::Request#method to return a String, to be compatible
  with Rack::Request. Added ActionDispatch::Request#method_symbol to
  return a symbol form of the request method. [YK]

* Changed ActionDispatch::Request#method to return the original
  method and #request_method to return the overridden method in the
  case of methodoverride being used (this means that #method returns
  "HEAD" and #request_method returns "GET" in HEAD requests). This
  is for compatibility with Rack::Request [YK]

* #concat is now deprecated in favor of using <%= %> helpers [YK]

* Block helpers now return Strings, so you can use <%= form_for @foo do |f| %>.
  <% form_for do |f| %> still works with deprecation notices [YK]

* Add a new #mount method on the router that does not anchor the PATH_INFO
  at the end [YK & CL]

* Create a new LookupContext object that is responsible for performantly
  finding a template for a given pattern [JV]

* Removed relative_url_for in favor of respecting SCRIPT_NAME [YK & CL]

* Changed file streaming to use Rack::Sendfile middleware [YK]

* ActionDispatch::Request#content_type returns a String to be compatible with
  Rack::Request. Use #content_mime_type for the Mime::Type instance [YK]

* Updated Prototype to 1.6.1 and Scriptaculous to 1.8.3 [ML]

* Change the preferred way that URL helpers are included into a class[YK & CL]

    # for all helpers including named routes
    include Rails.application.router.url_helpers

    # for just url_for
    include Rails.application.router.url_for

* Fixed that PrototypeHelper#update_page should return html_safe [DHH]

* Fixed that much of DateHelper wouldn't return html_safe? strings [DHH]

* Fixed that fragment caching should return a cache hit as html_safe (or it would all just get escaped) [DHH]

* Added that ActionController::Base now does helper :all instead of relying on the default ApplicationController in Rails to do it [DHH]

* Added ActionDispatch::Request#authorization to access the http authentication header regardless of its proxy hiding [DHH]

* Added :alert, :notice, and :flash as options to ActionController::Base#redirect_to that'll automatically set the proper flash before the redirection [DHH]. Examples:

    flash[:notice] = 'Post was created'
    redirect_to(@post)

  ...becomes:

    redirect_to(@post, :notice => 'Post was created')

* Added ActionController::Base#notice/= and ActionController::Base#alert/= as a convenience accessors in both the controller and the view for flash[:notice]/= and flash[:alert]/= [DHH]

* Introduce grouped_collection_select helper.  #1249 [Dan Codeape, Erik Ostrom]

* Make sure javascript_include_tag/stylesheet_link_tag does not append ".js" or ".css" onto external urls. #1664 [Matthew Rudy Jacobs]

* Ruby 1.9: fix Content-Length for multibyte send_data streaming.  #2661 [Sava Chankov]

* Ruby 1.9: ERB template encoding using a magic comment at the top of the file.  [Jeremy Kemper]
    <%# encoding: utf-8 %>

* Change integration test helpers to accept Rack environment instead of just HTTP Headers [Pratik Naik]

  Before :  get '/path', {}, 'Accept' => 'text/javascript'
  After  :  get '/path', {}, 'HTTP_ACCEPT' => 'text/javascript'

* Instead of checking Rails.env.test? in Failsafe middleware, check env["rails.raise_exceptions"] [Bryan Helmkamp]

* Fixed that TestResponse.cookies was returning cookies unescaped #1867 [Doug McInnes]


*2.3.2 [Final] (March 15, 2009)*

* Fixed that redirection would just log the options, not the final url (which lead to "Redirected to #<Post:0x23150b8>") [DHH]

* Don't check authenticity tokens for any AJAX requests [Ross Kaffenberger/Bryan Helmkamp]

* Added ability to pass in :public => true to fresh_when, stale?, and expires_in to make the request proxy cachable #2095 [Gregg Pollack]

* Fixed that passing a custom form builder would be forwarded to nested fields_for calls #2023 [Eloy Duran/Nate Wiger]

* Form option helpers now support disabled option tags and the use of lambdas for selecting/disabling option tags from collections #837 [Tekin]

* Added partial scoping to TranslationHelper#translate, so if you call translate(".foo") from the people/index.html.erb template, you'll actually be calling I18n.translate("people.index.foo") [DHH]

* Fix a syntax error in current_page?() that was prevent matches against URL's with multiple query parameters #1385, #1868 [chris finne/Andrew White]

* Added localized rescue template when I18n.locale is set (ex: public/404.da.html) #1835 [José Valim]

* Make the form_for and fields_for helpers support the new Active Record nested update options.  #1202 [Eloy Duran]

		<% form_for @person do |person_form| %>
		  ...
		  <% person_form.fields_for :projects do |project_fields| %>
		    <% if project_fields.object.active? %>
		      Name: <%= project_fields.text_field :name %>
		    <% end %>
		  <% end %>
		<% end %>


* Added grouped_options_for_select helper method for wrapping option tags in optgroups. #977 [Jon Crawford]

* Implement HTTP Digest authentication. #1230 [Gregg Kellogg, Pratik Naik] Example :

  class DummyDigestController < ActionController::Base
    USERS = { "lifo" => 'world' }

    before_filter :authenticate

    def index
      render :text => "Hello Secret"
    end

    private

    def authenticate
      authenticate_or_request_with_http_digest("Super Secret") do |username|
        # Return the user's password
        USERS[username]
      end
    end
  end

* Improved i18n support for the number_to_human_size helper. Changes the storage_units translation data; update your translations accordingly.  #1634 [Yaroslav Markin]
    storage_units:
      # %u is the storage unit, %n is the number (default: 2 MB)
      format: "%n %u"
      units:
        byte:
          one: "Byte"
          other: "Bytes"
        kb: "KB"
        mb: "MB"
        gb: "GB"
        tb: "TB"

* Added :silence option to BenchmarkHelper#benchmark and turned log_level into a hash parameter and deprecated the old use [DHH]

* Fixed the AssetTagHelper cache to use the computed asset host as part of the cache key instead of just assuming the its a string #1299 [DHH]

* Make ActionController#render(string) work as a shortcut for render :file/:template/:action => string. [#1435] [Pratik Naik] Examples:

  # Instead of render(:action => 'other_action')
  render('other_action') # argument has no '/'
  render(:other_action)

  # Instead of render(:template => 'controller/action')
  render('controller/action') # argument must not begin with a '/', but contain a '/'

  # Instead of render(:file => '/Users/lifo/home.html.erb')
  render('/Users/lifo/home.html.erb') # argument must begin with a '/'

* Add :prompt option to date/time select helpers. #561 [Sam Oliver]

* Fixed that send_file shouldn't set an etag #1578 [Hongli Lai]

* Allow users to opt out of the spoofing checks in Request#remote_ip.  Useful for sites whose traffic regularly triggers false positives. [Darren Boyd]

* Deprecated formatted_polymorphic_url.  [Jeremy Kemper]

* Added the option to declare an asset_host as an object that responds to call (see http://github.com/dhh/asset-hosting-with-minimum-ssl for an example) [David Heinemeier Hansson]

* Added support for multiple routes.rb files (useful for plugin engines). This also means that draw will no longer clear the route set, you have to do that by hand (shouldn't make a difference to you unless you're doing some funky stuff) [David Heinemeier Hansson]

* Dropped formatted_* routes in favor of just passing in :format as an option. This cuts resource routes generation in half #1359 [aaronbatalion]

* Remove support for old double-encoded cookies from the cookie store.  These values haven't been generated since before 2.1.0, and any users who have visited the app in the intervening 6 months will have had their cookie upgraded. [Michael Koziarski]

* Allow helpers directory to be overridden via ActionController::Base.helpers_dir #1424 [Sam Pohlenz]

* Remove deprecated ActionController::Base#assign_default_content_type_and_charset

* Changed the default of ActionView#render to assume partials instead of files when not given an options hash [David Heinemeier Hansson]. Examples:

    # Instead of <%= render :partial => "account" %>
    <%= render "account" %>

    # Instead of <%= render :partial => "account", :locals => { :account => @buyer } %>
    <%= render "account", :account => @buyer %>

    # @account is an Account instance, so it uses the RecordIdentifier to replace
    # <%= render :partial => "accounts/account", :locals => { :account => @account } %>
    <%= render(@account) %>

    # @posts is an array of Post instances, so it uses the RecordIdentifier to replace
    # <%= render :partial => "posts/post", :collection => @posts %>
    <%= render(@posts) %>

* Remove deprecated render_component. Please use the plugin from http://github.com/rails/render_component/tree/master [Pratik Naik]

* Fixed RedCloth and BlueCloth shouldn't preload. Instead just assume that they're available if you want to use textilize and markdown and let autoload require them [David Heinemeier Hansson]


*2.2.2 (November 21st, 2008)*

* I18n: translate number_to_human_size. Add storage_units: [Bytes, KB, MB, GB, TB] to your translations.  #1448 [Yaroslav Markin]

* Restore backwards compatible functionality for setting relative_url_root.  Include deprecation

* Switched the CSRF module to use the request content type to decide if the request is forgeable.  #1145 [Jeff Cohen]

* Added :only and :except to map.resources to let people cut down on the number of redundant routes in an application. Typically only useful for huge routesets.  #1215 [Tom Stuart]

   map.resources :products, :only => :show do |product|
     product.resources :images, :except => :destroy
   end

* Added render :js for people who want to render inline JavaScript replies without using RJS [David Heinemeier Hansson]

* Fixed that polymorphic_url should compact given array #1317 [hiroshi]

* Fixed the sanitize helper to avoid double escaping already properly escaped entities #683 [antonmos/Ryan McGeary]

* Fixed that FormTagHelper generated illegal html if name contained square brackets #1238 [Vladimir Dobriakov]

* Fix regression bug that made date_select and datetime_select raise a Null Pointer Exception when a nil date/datetime was passed and only month and year were displayed #1289 [Bernardo Padua/Tor Erik]

* Simplified the logging format for parameters (don't include controller, action, and format as duplicates) [David Heinemeier Hansson]

* Remove the logging of the Session ID when the session store is CookieStore [David Heinemeier Hansson]

* Fixed regex in redirect_to to fully support URI schemes #1247 [Seth Fitzsimmons]

* Fixed bug with asset timestamping when using relative_url_root #1265 [Joe Goldwasser]


*2.2.0 [RC1] (October 24th, 2008)*

* Fix incorrect closing CDATA delimiter and that HTML::Node.parse would blow up on unclosed CDATA sections [packagethief]

* Added stale? and fresh_when methods to provide a layer of abstraction above request.fresh? and friends [David Heinemeier Hansson]. Example:

    class ArticlesController < ApplicationController
      def show_with_respond_to_block
        @article = Article.find(params[:id])


        # If the request sends headers that differs from the options provided to stale?, then
        # the request is indeed stale and the respond_to block is triggered (and the options
        # to the stale? call is set on the response).
        #
        # If the request headers match, then the request is fresh and the respond_to block is
        # not triggered. Instead the default render will occur, which will check the last-modified
        # and etag headers and conclude that it only needs to send a "304 Not Modified" instead
        # of rendering the template.
        if stale?(:last_modified => @article.published_at.utc, :etag => @article)
          respond_to do |wants|
            # normal response processing
          end
        end
      end

      def show_with_implied_render
        @article = Article.find(params[:id])

        # Sets the response headers and checks them against the request, if the request is stale
        # (i.e. no match of either etag or last-modified), then the default render of the template happens.
        # If the request is fresh, then the default render will return a "304 Not Modified"
        # instead of rendering the template.
        fresh_when(:last_modified => @article.published_at.utc, :etag => @article)
      end
    end


* Added inline builder yield to atom_feed_helper tags where appropriate [Sam Ruby]. Example:

    entry.summary :type => 'xhtml' do |xhtml|
      xhtml.p pluralize(order.line_items.count, "line item")
      xhtml.p "Shipped to #{order.address}"
      xhtml.p "Paid by #{order.pay_type}"
    end

* Make PrototypeHelper#submit_to_remote a wrapper around PrototypeHelper#button_to_remote. [Tarmo Tänav]

* Set HttpOnly for the cookie session store's cookie.  #1046

* Added FormTagHelper#image_submit_tag confirm option #784 [Alastair Brunton]

* Fixed FormTagHelper#submit_tag with :disable_with option wouldn't submit the button's value when was clicked #633 [Jose Fernandez]

* Stopped logging template compiles as it only clogs up the log [David Heinemeier Hansson]

* Changed the X-Runtime header to report in milliseconds [David Heinemeier Hansson]

* Changed BenchmarkHelper#benchmark to report in milliseconds [David Heinemeier Hansson]

* Changed logging format to be millisecond based and skip misleading stats [David Heinemeier Hansson]. Went from:

    Completed in 0.10000 (4 reqs/sec) | Rendering: 0.04000 (40%) | DB: 0.00400 (4%) | 200 OK [http://example.com]

  ...to:

    Completed in 100ms (View: 40, DB: 4) | 200 OK [http://example.com]

* Add support for shallow nesting of routes. #838 [S. Brent Faulkner]

  Example :

  map.resources :users, :shallow => true do |user|
    user.resources :posts
  end

  - GET /users/1/posts (maps to PostsController#index action as usual)
    named route "user_posts" is added as usual.

  - GET /posts/2 (maps to PostsController#show action as if it were not nested)
    Additionally, named route "post" is added too.

* Added button_to_remote helper.  #3641 [Donald Piret, Tarmo Tänav]

* Deprecate render_component. Please use render_component plugin from http://github.com/rails/render_component/tree/master [Pratik Naik]

* Routes may be restricted to lists of HTTP methods instead of a single method or :any.  #407 [Brennan Dunn, Gaius Centus Novus]
    map.resource :posts, :collection => { :search => [:get, :post] }
    map.session 'session', :requirements => { :method => [:get, :post, :delete] }

* Deprecated implicit local assignments when rendering partials [Josh Peek]

* Introduce current_cycle helper method to return the current value without bumping the cycle.  #417 [Ken Collins]

* Allow polymorphic_url helper to take url options. #880 [Tarmo Tänav]

* Switched integration test runner to use Rack processor instead of CGI [Josh Peek]

* Made AbstractRequest.if_modified_sense return nil if the header could not be parsed [Jamis Buck]

* Added back ActionController::Base.allow_concurrency flag [Josh Peek]

* AbstractRequest.relative_url_root is no longer automatically configured by a HTTP header. It can now be set in your configuration environment with config.action_controller.relative_url_root [Josh Peek]

* Update Prototype to 1.6.0.2 #599 [Patrick Joyce]

* Conditional GET utility methods.  [Jeremy Kemper]
    response.last_modified = @post.updated_at
    response.etag = [:admin, @post, current_user]

    if request.fresh?(response)
      head :not_modified
    else
      # render ...
    end

* All 2xx requests are considered successful [Josh Peek]

* Fixed that AssetTagHelper#compute_public_path shouldn't cache the asset_host along with the source or per-request proc's won't run [David Heinemeier Hansson]

* Removed config.action_view.cache_template_loading, use config.cache_classes instead [Josh Peek]

* Get buffer for fragment cache from template's @output_buffer [Josh Peek]

* Set config.action_view.warn_cache_misses = true to receive a warning if you perform an action that results in an expensive disk operation that could be cached [Josh Peek]

* Refactor template preloading. New abstractions include Renderable mixins and a refactored Template class [Josh Peek]

* Changed ActionView::TemplateHandler#render API method signature to render(template, local_assigns = {}) [Josh Peek]

* Changed PrototypeHelper#submit_to_remote to PrototypeHelper#button_to_remote to stay consistent with link_to_remote (submit_to_remote still works as an alias) #8994 [clemens]

* Add :recursive option to javascript_include_tag and stylesheet_link_tag to be used along with :all. #480 [Damian Janowski]

* Allow users to disable the use of the Accept header [Michael Koziarski]

    The accept header is poorly implemented by browsers and causes strange
	errors when used on public sites where crawlers make requests too.  You
	can use formatted urls (e.g. /people/1.xml) to support API clients in a
	much simpler way.

	To disable the header you need to set:

	config.action_controller.use_accept_header = false

* Do not stat template files in production mode before rendering. You will no longer be able to modify templates in production mode without restarting the server [Josh Peek]

* Deprecated TemplateHandler line offset [Josh Peek]

* Allow caches_action to accept cache store options. #416. [José Valim]. Example:

  caches_action :index, :redirected, :if => Proc.new { |c| !c.request.format.json? }, :expires_in => 1.hour

* Remove define_javascript_functions, javascript_include_tag and friends are far superior. [Michael Koziarski]

* Deprecate :use_full_path render option. The supplying the option no longer has an effect [Josh Peek]

* Add :as option to render a collection of partials with a custom local variable name. #509 [Simon Jefford, Pratik Naik]

  render :partial => 'other_people', :collection => @people, :as => :person

  This will let you access objects of @people as 'person' local variable inside 'other_people' partial template.

* time_zone_select: support for regexp matching of priority zones. Resolves #195 [Ernie Miller]

* Made ActionView::Base#render_file private [Josh Peek]

* Refactor and simplify the implementation of assert_redirected_to.  Arguments are now normalised relative to the controller being tested,  not the root of the application.  [Michael Koziarski]

  This could cause some erroneous test failures if you were redirecting between controllers
  in different namespaces and wrote your assertions relative to the root of the application.

* Remove follow_redirect from controller functional tests.

	If you want to follow redirects you can use integration tests.  The functional test
	version was only useful if you were using redirect_to :id=>...

* Fix polymorphic_url with singleton resources.  #461 [Tammer Saleh]

* Replaced TemplateFinder abstraction with ViewLoadPaths [Josh Peek]

* Added block-call style to link_to [Sam Stephenson/David Heinemeier Hansson]. Example:

    <% link_to(@profile) do %>
      <strong><%= @profile.name %></strong> -- <span>Check it out!!</span>
    <% end %>

* Performance: integration test benchmarking and profiling.  [Jeremy Kemper]

* Make caching more aware of mime types. Ensure request format is not considered while expiring cache.  [Jonathan del Strother]

* Drop ActionController::Base.allow_concurrency flag [Josh Peek]

* More efficient concat and capture helpers. Remove ActionView::Base.erb_variable.  [Jeremy Kemper]

* Added page.reload functionality. Resolves #277. [Sean Huber]

* Fixed Request#remote_ip to only raise hell if the HTTP_CLIENT_IP and HTTP_X_FORWARDED_FOR doesn't match (not just if they're both present) [Mark Imbriaco, Bradford Folkens]

* Allow caches_action to accept a layout option [José Valim]

* Added Rack processor [Ezra Zygmuntowicz, Josh Peek]


*2.1.0 (May 31st, 2008)*

* InstanceTag#default_time_from_options overflows to DateTime [Geoff Buesing]

* Fixed that forgery protection can be used without session tracking (Peter Jones) [#139]

* Added session(:on) to turn session management back on in a controller subclass if the superclass turned it off (Peter Jones) [#136]

* Change the request forgery protection to go by Content-Type instead of request.format so that you can't bypass it by POSTing to "#{request.uri}.xml" [Rick Olson]
* InstanceTag#default_time_from_options with hash args uses Time.current as default; respects hash settings when time falls in system local spring DST gap [Geoff Buesing]

* select_date defaults to Time.zone.today when config.time_zone is set [Geoff Buesing]

* Fixed that TextHelper#text_field would corrypt when raw HTML was used as the value (mchenryc, Kevin Glowacz) [#80]

* Added ActionController::TestCase#rescue_action_in_public! to control whether the action under test should use the regular rescue_action path instead of simply raising the exception inline (great for error testing) [David Heinemeier Hansson]

* Reduce number of instance variables being copied from controller to view. [Pratik Naik]

* select_datetime and select_time default to Time.zone.now when config.time_zone is set [Geoff Buesing]

* datetime_select defaults to Time.zone.now when config.time_zone is set [Geoff Buesing]

* Remove ActionController::Base#view_controller_internals flag. [Pratik Naik]

* Add conditional options to caches_page method. [Paul Horsfall]

* Move missing template logic to ActionView. [Pratik Naik]

* Introduce ActionView::InlineTemplate class. [Pratik Naik]

* Automatically parse posted JSON content for Mime::JSON requests.  [Rick Olson]

  POST /posts
  {"post": {"title": "Breaking News"}}

  def create
    @post = Post.create params[:post]
    # ...
  end

* add json_escape ERB util to escape html entities in json strings that are output in HTML pages. [Rick Olson]

* Provide a helper proxy to access helper methods from outside views. Closes #10839 [Josh Peek]
  e.g. ApplicationController.helpers.simple_format(text)

* Improve documentation. [Xavier Noria, leethal, jerome]

* Ensure RJS redirect_to doesn't html-escapes string argument. Closes #8546 [Josh Peek, eventualbuddha, Pratik Naik]

* Support render :partial => collection of heterogeneous elements.  #11491 [Zach Dennis]

* Avoid remote_ip spoofing.  [Brian Candler]

* Added support for regexp flags like ignoring case in the :requirements part of routes declarations #11421 [NeilW]

* Fixed that ActionController::Base#read_multipart would fail if boundary was exactly 10240 bytes #10886 [ariejan]

* Fixed HTML::Tokenizer (used in sanitize helper) didn't handle unclosed CDATA tags #10071 [esad, packagethief]

* Improve documentation. [Ryan Bigg, Jan De Poorter, Cheah Chu Yeow, Xavier Shay, Jack Danger Canty, Emilio Tagua, Xavier Noria,  Sunny Ripert]

* Fixed that FormHelper#radio_button would produce invalid ids #11298 [harlancrystal]

* Added :confirm option to submit_tag #11415 [Emilio Tagua]

* Fixed NumberHelper#number_with_precision to properly round in a way that works equally on Mac, Windows, Linux (closes #11409, #8275, #10090, #8027) [zhangyuanyi]

* Allow the #simple_format text_helper to take an html_options hash for each paragraph.  #2448 [François Beausoleil, Chris O'Sullivan]

* Fix regression from filter refactoring where re-adding a skipped filter resulted in it being called twice.  [Rick Olson]

* Refactor filters to use Active Support callbacks.  #11235 [Josh Peek]

* Fixed that polymorphic routes would modify the input array #11363 [thomas.lee]

* Added :format option to NumberHelper#number_to_currency to enable better localization support #11149 [lylo]

* Fixed that TextHelper#excerpt would include one character too many #11268 [Irfy]

* Fix more obscure nested parameter hash parsing bug.  #10797 [thomas.lee]

* Added ActionView::Helpers::register_javascript/stylesheet_expansion to make it easier for plugin developers to inject multiple assets.  #10350 [lotswholetime]

* Fix nested parameter hash parsing bug.  #10797 [thomas.lee]

* Allow using named routes in ActionController::TestCase before any request has been made. Closes #11273 [Eloy Duran]

* Fixed that sweepers defined by cache_sweeper will be added regardless of the perform_caching setting. Instead, control whether the sweeper should be run with the perform_caching setting. This makes testing easier when you want to turn perform_caching on/off [David Heinemeier Hansson]

* Make MimeResponds::Responder#any work without explicit types. Closes #11140 [jaw6]

* Better error message for type conflicts when parsing params.  Closes #7962 [spicycode, matt]

* Remove unused ActionController::Base.template_class. Closes #10787 [Pratik Naik]

* Moved template handlers related code from ActionView::Base to ActionView::Template. [Pratik Naik]

* Tests for div_for and content_tag_for helpers. Closes #11223 [Chris O'Sullivan]

* Allow file uploads in Integration Tests.  Closes #11091 [RubyRedRick]

* Refactor partial rendering into a PartialTemplate class. [Pratik Naik]

* Added that requests with JavaScript as the priority mime type in the accept header and no format extension in the parameters will be treated as though their format was :js when it comes to determining which template to render. This makes it possible for JS requests to automatically render action.js.rjs files without an explicit respond_to block  [David Heinemeier Hansson]

* Tests for distance_of_time_in_words with TimeWithZone instances. Closes #10914 [Ernesto Jimenez]

* Remove support for multivalued (e.g., '&'-delimited) cookies. [Jamis Buck]

* Fix problem with render :partial collections, records, and locals. #11057 [lotswholetime]

* Added support for naming concrete classes in sweeper declarations [David Heinemeier Hansson]

* Remove ERB trim variables from trace template in case ActionView::Base.erb_trim_mode is changed in the application.  #10098 [Tim Pope, Chris Kampmeier]

* Fix typo in form_helper documentation.  #10650 [Xavier Shay, Chris Kampmeier]

* Fix bug with setting Request#format= after the getter has cached the value.  #10889 [cch1]

* Correct inconsistencies in RequestForgeryProtection docs.  #11032 [Mislav Marohnić]

* Introduce a Template class to ActionView.  #11024 [Pratik Naik]

* Introduce the :index option for form_for and fields_for to simplify multi-model forms (see http://railscasts.com/episodes/75).  #9883 [rmm5t]

* Introduce map.resources :cards, :as => 'tarjetas' to use a custom resource name in the URL: cards_path == '/tarjetas'.  #10578 [blj]

* TestSession supports indifferent access.  #7372 [tamc, Arsen7, mhackett, julik, jean.helou]

* Make assert_routing aware of the HTTP method used.  #8039 [mpalmer]
  e.g. assert_routing({ :method => 'put', :path => '/product/321' }, { :controller => "product", :action => "update", :id => "321" })

* Make map.root accept a single symbol as an argument to declare an alias.  #10818 [bscofield]

  e.g.  map.dashboard '/dashboard', :controller=>'dashboard'
        map.root      :dashboard

* Handle corner case with image_tag when passed 'messed up' image names. #9018 [Duncan Beevers, mpalmer]

* Add label_tag helper for generating elements. #10802 [DefV]

* Introduce TemplateFinder to handle view paths and lookups.  #10800 [Pratik Naik]

* Performance: optimize route recognition. Large speedup for apps with many resource routes.  #10835 [oleganza]

* Make render :partial recognise form builders and use the _form partial.  #10814 [Damian Janowski]

* Allow users to declare other namespaces when using the atom feed helpers. #10304 [david.calavera]

* Introduce send_file :x_sendfile => true to send an X-Sendfile response header.  [Jeremy Kemper]

* Fixed ActionView::Helpers::ActiveRecordHelper::form for when protect_from_forgery is used #10739 [Jeremy Evans]

* Provide nicer access to HTTP Headers.  Instead of request.env["HTTP_REFERRER"] you can now use request.headers["Referrer"]. [Michael Koziarski]

* UrlWriter respects relative_url_root.  #10748 [Cheah Chu Yeow]

* The asset_host block takes the controller request as an optional second argument. Example: use a single asset host for SSL requests.  #10549 [Cheah Chu Yeow, Peter B, Tom Taylor]

* Support render :text => nil.  #6684 [tjennings, PotatoSalad, Cheah Chu Yeow]

* assert_response failures include the exception message.  #10688 [Seth Rasmussen]

* All fragment cache keys are now by default prefixed with the "views/" namespace [David Heinemeier Hansson]

* Moved the caching stores from ActionController::Caching::Fragments::* to ActiveSupport::Cache::*. If you're explicitly referring to a store, like ActionController::Caching::Fragments::MemoryStore, you need to update that reference with ActiveSupport::Cache::MemoryStore [David Heinemeier Hansson]

* Deprecated ActionController::Base.fragment_cache_store for ActionController::Base.cache_store [David Heinemeier Hansson]

* Made fragment caching in views work for rjs and builder as well #6642 [Dee Zsombor]

* Fixed rendering of partials with layout when done from site layout #9209 [antramm]

* Fix atom_feed_helper to comply with the atom spec.  Closes #10672 [Xavier Shay]

  * The tags created do not contain a date (http://feedvalidator.org/docs/error/InvalidTAG.html)
  * IDs are not guaranteed unique
  * A default self link was not provided, contrary to the documentation
  * NOTE:  This changes tags for existing atom entries, but at least they validate now.

* Correct indentation in tests.  Closes #10671 [Luca Guidi]

* Fix that auto_link looks for ='s in url paths (Amazon urls have them).  Closes #10640 [Brad Greenlee]

* Ensure that test case setup is run even if overridden.  #10382 [Josh Peek]

* Fix HTML Sanitizer to allow trailing spaces in CSS style attributes.  Closes #10566 [wesley.moxam]

* Add :default option to time_zone_select.  #10590 [Matt Aimonetti]


*2.0.2* (December 16th, 2007)

* Added delete_via_redirect and put_via_redirect to integration testing #10497 [philodespotos]

* Allow headers['Accept'] to be set by hand when calling xml_http_request #10461 [BMorearty]

* Added OPTIONS to list of default accepted HTTP methods #10449 [holoway]

* Added option to pass proc to ActionController::Base.asset_host for maximum configurability #10521 [Cheah Chu Yeow]. Example:

    ActionController::Base.asset_host = Proc.new { |source|
      if source.starts_with?('/images')
        "http://images.example.com"
      else
        "http://assets.example.com"
      end
    }

* Fixed that ActionView#file_exists? would be incorrect if @first_render is set #10569 [dbussink]

* Added that Array#to_param calls to_param on all it's elements #10473 [brandon]

* Ensure asset cache directories are automatically created.  #10337 [Josh Peek, Cheah Chu Yeow]

* render :xml and :json preserve custom content types.  #10388 [jmettraux, Cheah Chu Yeow]

* Refactor Action View template handlers.  #10437, #10455 [Josh Peek]

* Fix DoubleRenderError message and leave out mention of returning false from filters.  Closes #10380 [Frederick Cheung]

* Clean up some cruft around ActionController::Base#head.  Closes #10417 [ssoroka]


*2.0.1* (December 7th, 2007)

* Fixed send_file/binary_content for testing #8044 [tolsen]

* When a NonInferrableControllerError is raised, make the proposed fix clearer in the error message. Closes #10199 [Jack Danger Canty]

* Update Prototype to 1.6.0.1.  [sam]

* Update script.aculo.us to 1.8.0.1.  [madrobby]

* Add 'disabled' attribute to <OPTION> separators used in time zone and country selects.  Closes #10354 [Josh Susser]

* Added the same record identification guessing rules to fields_for as form_for has [David Heinemeier Hansson]

* Fixed that verification violations with no specified action didn't halt the chain (now they do with a 400 Bad Request) [David Heinemeier Hansson]

* Raise UnknownHttpMethod exception for unknown HTTP methods. Closes #10303 [Tarmo Tänav]

* Update to Prototype -r8232.  [sam]

* Make sure the optimisation code for routes doesn't get used if :host, :anchor or :port are provided in the hash arguments. [pager, Michael Koziarski] #10292

* Added protection from trailing slashes on page caching #10229 [devrieda]

* Asset timestamps are appended, not prepended. Closes #10276 [Mike Naberezny]

* Minor inconsistency in description of render example. Closes #10029 [ScottSchram]

* Add #prepend_view_path and #append_view_path instance methods on ActionController::Base for consistency with the class methods.  [Rick Olson]

* Refactor sanitizer helpers into HTML classes and make it easy to swap them out with custom implementations.  Closes #10129.  [Rick Olson]

* Add deprecation for old subtemplate syntax for ActionMailer templates, use render :partial [Rick Olson]

* Fix TemplateError so it doesn't bomb on exceptions while running tests [Rick Olson]

* Fixed that named routes living under resources shouldn't have double slashes #10198 [Isaac Feliu]

* Make sure that cookie sessions use a secret that is at least 30 chars in length. [Michael Koziarski]

* Fixed that partial rendering should look at the type of the first render to determine its own type if no other clues are available (like when using text.plain.erb as the extension in AM) #10130 [java]

* Fixed that has_many :through associations should render as collections too #9051 [mathie/Jack Danger Canty]

* Added :mouseover short-cut to AssetTagHelper#image_tag for doing easy image swaps #6893 [joost]

* Fixed handling of non-domain hosts #9479 [purp]

* Fix syntax error in documentation example for cycle method. Closes #8735 [foca]

* Document :with option for link_to_remote. Closes #8765 [Ryan Bates]

* Document :minute_step option for time_select. Closes #8814 [brupm]

* Explain how to use the :href option for link_to_remote to degrade gracefully in the absence of JavaScript. Closes #8911 [vlad]

* Disambiguate :size option for text area tag. Closes #8955 [redbeard]

* Fix broken tag in assert_tag documentation. Closes #9037 [mfazekas]

* Add documentation for route conditions. Closes #9041 [innu, Manfred Stienstra]

* Fix typo left over from previous typo fix in url helper. Closes #9414 [Henrik N]

* Fixed that ActionController::CgiRequest#host_with_port() should handle standard port #10082 [moro]

* Update Prototype to 1.6.0 and script.aculo.us to 1.8.0.  [sam, madrobby]

* Expose the cookie jar as a helper method (before the view would just get the raw cookie hash) [David Heinemeier Hansson]

* Integration tests: get_ and post_via_redirect take a headers hash.  #9130 [simonjefford]

* Simplfy #view_paths implementation.  ActionView templates get the exact object, not a dup.  [Rick Olson]

* Update tests for ActiveSupport's JSON escaping change.  [Rick Olson]

* FormHelper's auto_index should use #to_param instead of #id_before_type_cast.  Closes #9994 [mattly]

* Doc typo fixes for ActiveRecordHelper. Closes #9973 [mikong]

* Make example parameters in restful routing docs idiomatic. Closes #9993 [Jack Danger Canty]

* Make documentation comment for mime responders match documentation example.  Closes #9357 [yon]

* Introduce a new test case class for functional tests.  ActionController::TestCase. [Michael Koziarski]

* Fix incorrect path in helper rdoc. Closes #9926 [viktor tron]

* Partials also set 'object' to the default partial variable.  #8823 [Nick Retallack, Jeremy Kemper]

* Request profiler.  [Jeremy Kemper]
    $ cat login_session.rb
    get_with_redirect '/'
    say "GET / => #{path}"
    post_with_redirect '/sessions', :username => 'john', :password => 'doe'
    say "POST /sessions => #{path}"
    $ ./script/performance/request -n 10 login_session.rb

* Disabled checkboxes don't submit a form value.  #9301 [vladr, robinjfisher]

* Added tests for options to ActiveRecordHelper#form. Closes #7213 [richcollins, mikong, Mislav Marohnić]

* Changed before_filter halting to happen automatically on render or redirect but no longer on simply returning false [David Heinemeier Hansson]

* Ensure that cookies handle array values correctly.  Closes #9937 [queso]

* Make sure resource routes don't clash with internal helpers like javascript_path, image_path etc.  #9928 [Geoff Buesing]

* caches_page uses a single after_filter instead of one per action.  #9891 [Pratik Naik]

* Update Prototype to 1.6.0_rc1 and script.aculo.us to 1.8.0 preview 0.  [sam, madrobby]

* Dispatcher: fix that to_prepare should only run once in production.  #9889 [Nathaniel Talbott]

* Memcached sessions: add session data on initialization; don't silently discard exceptions; add unit tests.  #9823 [kamk]

* error_messages_for also takes :message and :header_message options which defaults to the old "There were problems with the following fields:" and "<count> errors prohibited this <object_name> from being saved".  #8270 [rmm5t, zach-inglis-lt3]

* Make sure that custom inflections are picked up by map.resources.  #9815 [Mislav Marohnić]

* Changed SanitizeHelper#sanitize to only allow the custom attributes and tags when specified in the call [David Heinemeier Hansson]

* Extracted sanitization methods from TextHelper to SanitizeHelper [David Heinemeier Hansson]

* rescue_from accepts :with => lambda { |exception| ... } or a normal block.  #9827 [Pratik Naik]

* Add :status to redirect_to allowing users to choose their own response code without manually setting headers. #8297 [Coda Hale, chasgrundy]

* Add link_to :back which uses your referrer with a fallback to a javascript link. #7366 [eventualbuddha, Tarmo Tänav]

* error_messages_for and friends also work with local variables.  #9699 [Frederick Cheung]

* Fix url_for, redirect_to, etc. with :controller => :symbol instead of 'string'.  #8562, #9525 [Justin Lynn, Tarmo Tänav, shoe]

* Use #require_library_or_gem to load the memcache library for the MemCache session and fragment cache stores.  Closes #8662. [Rick Olson]

* Move ActionController::Routing.optimise_named_routes to ActionController::Base.optimise_named_routes.  Now you can set it in the config. [Rick Olson]

  config.action_controller.optimise_named_routes = false

* ActionController::Routing::DynamicSegment#interpolation_chunk should call #to_s on all values before calling URI.escape.  [Rick Olson]

* Only accept session ids from cookies, prevents session fixation attacks.  [bradediger]


*2.0.0 [Preview Release]* (September 29th, 2007) [Includes duplicates of changes from 1.12.2 - 1.13.3]

* Fixed that render template did not honor exempt_from_layout #9698 [pezra]

* Better error messages if you leave out the :secret option for request forgery protection.  Closes #9670 [Rick Olson]

* Allow ability to disable request forgery protection, disable it in test mode by default.  Closes #9693 [Pratik Naik]

* Avoid calling is_missing on LoadErrors. Closes #7460. [ntalbott]

* Move Railties' Dispatcher to ActionController::Dispatcher, introduce before_ and after_dispatch callbacks, and warm up to non-CGI requests.  [Jeremy Kemper]

* The tag helper may bypass escaping.  [Jeremy Kemper]

* Cache asset ids.  [Jeremy Kemper]

* Optimized named routes respect AbstractRequest.relative_url_root.  #9612 [Daniel Morrison, Jeremy Kemper]

* Introduce ActionController::Base.rescue_from to declare exception-handling methods. Cleaner style than the case-heavy rescue_action_in_public.  #9449 [Norbert Crombach]

* Rename some RequestForgeryProtection methods.  The class method is now #protect_from_forgery, and the default parameter is now 'authenticity_token'.  [Rick Olson]

* Merge csrf_killer plugin into rails.  Adds RequestForgeryProtection model that verifies session-specific _tokens for non-GET requests.  [Rick Olson]

* Secure #sanitize, #strip_tags, and #strip_links helpers against xss attacks.  Closes #8877. [Rick Olson, Pratik Naik, Jacques Distler]

  This merges and renames the popular white_list helper (along with some css sanitizing from Jacques Distler version of the same plugin).
  Also applied updated versions of #strip_tags and #strip_links from #8877.

* Remove use of & logic operator. Closes #8114. [watson]

* Fixed JavaScriptHelper#escape_javascript to also escape closing tags #8023 [Ruy Asan]

* Fixed TextHelper#word_wrap for multiline strings with extra carrier returns #8663 [seth]

* Fixed that setting the :host option in url_for would automatically turn off :only_path (since :host would otherwise not be shown) #9586 [Bounga]

* Added FormHelper#label.  #8641, #9850 [jcoglan, Jarkko Laine]

* Added AtomFeedHelper (slightly improved from the atom_feed_helper plugin) [David Heinemeier Hansson]

* Prevent errors when generating routes for uncountable resources, (i.e. sheep where plural == singluar).   map.resources :sheep now creates sheep_index_url for the collection and sheep_url for the specific item.  [Michael Koziarski]

* Added support for HTTP Only cookies (works in IE6+ and FF 2.0.5+) as an improvement for XSS attacks #8895 [Pratik Naik, Mark Somerville]

* Don't warn when a path segment precedes a required segment. Closes #9615. [Nicholas Seckar]

* Fixed CaptureHelper#content_for to work with the optional content parameter instead of just the block #9434 [sandofsky/wildchild].

* Added Mime::Type.register_alias for dealing with different formats using the same mime type [David Heinemeier Hansson]. Example:

    class PostsController < ApplicationController
      before_filter :adjust_format_for_iphone

      def index
        @posts = Post.find(:all)

        respond_to do |format|
          format.html   # => renders index.html.erb and uses "text/html" as the content type
          format.iphone # => renders index.iphone.erb and uses "text/html" as the content type
        end
      end


      private
        def adjust_format_for_iphone
          if request.env["HTTP_USER_AGENT"] && request.env["HTTP_USER_AGENT"][/iPhone/]
            request.format = :iphone
          end
        end
    end

* Added that render :json will automatically call .to_json unless it's being passed a string [David Heinemeier Hansson].

* Autolink behaves well with emails embedded in URLs.  #7313 [Jeremy McAnally, Tarmo Tänav]

* Fixed that default layouts did not take the format into account #9564 [Pratik Naik]

* Fixed optimized route segment escaping.  #9562 [wildchild, Jeremy Kemper]

* Added block acceptance to JavaScriptHelper#javascript_tag.  #7527 [Bob Silva, Tarmo Tänav, rmm5t]

* root_path returns '/' not ''.  #9563 [Pratik Naik]

* Fixed that setting request.format should also affect respond_to blocks [David Heinemeier Hansson]

* Add option to force binary mode on tempfile used for fixture_file_upload.  #6380 [Jonathan Viney]

* Fixed that resource namespaces wouldn't stick to all nested resources #9399 [pixeltrix]

* Moved ActionController::Macros::AutoComplete into the auto_complete plugin on the official Rails svn.  #9512 [Pratik Naik]

* Moved ActionController::Macros::InPlaceEditing into the in_place_editor plugin on the official Rails svn.  #9513 [Pratik Naik]

* Removed deprecated form of calling xml_http_request/xhr without the first argument being the http verb [David Heinemeier Hansson]

* Removed deprecated methods [David Heinemeier Hansson]:

  - ActionController::Base#keep_flash (use flash.keep instead)
  - ActionController::Base#expire_matched_fragments (just call expire_fragment with a regular expression)
  - ActionController::Base.template_root/= methods (use ActionController#Base.view_paths/= instead)
  - ActionController::Base.cookie (use ActionController#Base.cookies[]= instead)

* Removed the deprecated behavior of appending ".png" to image_tag/image_path calls without an existing extension [David Heinemeier Hansson]

* Removed ActionController::Base.scaffold -- it went through the whole idea of scaffolding (card board walls you remove and tweak one by one). Use the scaffold generator instead (it does resources too now!) [David Heinemeier Hansson]

* Optimise named route generation when using positional arguments.  [Michael Koziarski]

  This change delivers significant performance benefits for the most
  common usage scenarios for modern rails applications by avoiding the
  costly trip through url_for.  Initial benchmarks indicate this is
  between 6 and 20 times as fast.

* Explicitly require active_record/query_cache before using it.  [Jeremy Kemper]

* Fix layout overriding response status.  #9476 [lotswholetime]

* Add field_set_tag for generating field_sets, closes #9477. [Damian Janowski]

* Allow additional parameters to be passed to named route helpers when using positional arguments.  Closes #8930 [Ian White]

* Make render :partial work with a :collection of Hashes, previously this wasn't possible due to backwards compatibility restrictions.  [Pratik Naik]

* request.host works with IPv6 addresses.  #9458 [yuya]

* Fix bug where action caching sets the content type to the ActionCachePath object.  Closes #9282 [mindforge]

* Find layouts even if they're not in the first view_paths directory.  Closes #9258 [caio]

* Major improvement to the documentation for the options / select form helpers. Closes #9038 [Chris Kampmeier, jardeon, wesg]

* Fix number_to_human_size when using different precisions. Closes #7536. [RichardStrand, mpalmer]

* Added partial layouts (see example in action_view/lib/partials.rb) [David Heinemeier Hansson]

* Allow you to set custom :conditions on resource routes.  [Rick Olson]

* Fixed that file.content_type for uploaded files would include a trailing \r #9053 [Brad Greenlee]

* url_for now accepts a series of symbols representing the namespace of the record [Josh Knowles]

* Make :trailing_slash work with query parameters for url_for. Closes #4004 [nov]

* Make sure missing template exceptions actually say which template they were looking for.  Closes #8683 [dasil003]

* Fix errors with around_filters which do not yield, restore 1.1 behaviour with after filters. Closes #8891 [Stefan Kaes]

  After filters will *no longer* be run if an around_filter fails to yield, users relying on
  this behaviour are advised to put the code in question after a yield statement in an around filter.


* Allow you to delete cookies with options. Closes #3685 [Josh Peek, Chris Wanstrath]

* Allow you to render views with periods in the name.  Closes #8076 [Norbert Crombach]

  render :partial => 'show.html.erb'

* Improve capture helper documentation.  #8796 [Chris Kampmeier]

* Prefix nested resource named routes with their action name, e.g. new_group_user_path(@group) instead of group_new_user_path(@group). The old nested action named route is deprecated in Rails 1.2.4.  #8558 [David Chelimsky]

* Allow sweepers to be created solely for expiring after controller actions, not model changes [David Heinemeier Hansson]

* Added assigns method to ActionController::Caching::Sweeper to easily access instance variables on the controller [David Heinemeier Hansson]

* Give the legacy X-POST_DATA_FORMAT header greater precedence during params parsing for backward compatibility.  [Jeremy Kemper]

* Fixed that link_to with an href of # when using :method will not allow for click-through without JavaScript #7037 [Steven Bristol, Josh Peek]

* Fixed that radio_button_tag should generate unique ids #3353 [Bob Silva, Rebecca, Josh Peek]

* Fixed that HTTP authentication should work if the header is called REDIRECT_X_HTTP_AUTHORIZATION as well #6754 [Mislav Marohnić]

* Don't mistakenly interpret the request uri as the query string.  #8731 [Pratik Naik, Jeremy Kemper]

* Make ActionView#view_paths an attr_accessor for real this time.  Also, don't perform an unnecessary #compact on the @view_paths array in #initialize.  Closes #8582 [dasil003, julik, Rick Olson]

* Tolerate missing content type on multipart file uploads. Fix for Safari 3.  [Jeremy Kemper]

* Deprecation: remove pagination. Install the classic_pagination plugin for forward compatibility, or move to the superior will_paginate plugin.  #8157 [Josh Peek]

* Action caching is limited to GET requests returning 200 OK status.  #3335 [tom@craz8.com, halfbyte, Dan Kubb, Josh Peek]

* Improve Text Helper test coverage.  #7274 [Rob Sanheim, Josh Peek]

* Improve helper test coverage.  #7208, #7212, #7215, #7233, #7234, #7235, #7236, #7237, #7238, #7241, #7243, #7244 [Rich Collins, Josh Peek]

* Improve UrlRewriter tests.  #7207 [Rich Collins]

* Resources: url_for([parent, child]) generates /parents/1/children/2 for the nested resource. Likewise with the other simply helpful methods like form_for and link_to.  #6432 [mhw, Jonathan Vaught, lotswholetime]

* Assume html format when rendering partials in RJS. #8076 [Rick Olson]

* Don't double-escape url_for in views.  #8144 [Rich Collins, Josh Peek]

* Allow JSON-style values for the :with option of observe_field.  Closes #8557 [kommen]

* Remove RAILS_ROOT from backtrace paths.  #8540 [Tim Pope]

* Routing: map.resource :logo routes to LogosController so the controller may be reused for multiple nestings or namespaces.  [Jeremy Kemper]

* render :partial recognizes Active Record associations as Arrays.  #8538 [Kamal Fariz Mahyuddin]

* Routing: drop semicolon and comma as route separators.  [Jeremy Kemper]

* request.remote_ip understands X-Forwarded-For addresses with nonstandard whitespace.  #7386 [moses]

* Don't prepare response when rendering a component.  #8493 [jsierles]

* Reduce file stat calls when checking for template changes.  #7736 [alex]

* Added custom path cache_page/expire_page parameters in addition to the options hashes [David Heinemeier Hansson]. Example:

    def index
      caches_page(response.body, "/index.html")
    end

* Action Caching speedup.  #8231 [Stefan Kaes]

* Wordsmith resources documentation.  #8484 [marclove]

* Fix syntax error in code example for routing documentation. #8377. [Norbert Crombach]

* Routing: respond with 405 Method Not Allowed status when the route path matches but the HTTP method does not.  #6953 [Josh Peek, defeated, Dan Kubb, Coda Hale]

* Add support for assert_select_rjs with :show and :hide. #7780 [dchelimsky]

* Make assert_select's failure messages clearer about what failed. #7779 [dchelimsky]

* Introduce a default respond_to block for custom types.  #8174 [Josh Peek]

* auto_complete_field takes a :method option so you can GET or POST.  #8120 [zapnap]

* Added option to suppress :size when using :maxlength for FormTagHelper#text_field #3112 [Tim Pope]

* catch possible WSOD when trying to render a missing partial. Closes #8454 [Jonathan del Strother]

* Rewind request body after reading it, if possible.  #8438 [s450r1]

* Resource namespaces are inherited by their has_many subresources.  #8280 [marclove, Geoff Garside]

* Fix filtered parameter logging with nil parameter values.  #8422 [choonkeat]

* Integration tests: alias xhr to xml_http_request and add a request_method argument instead of always using POST.  #7124 [Nik Wakelin, François Beausoleil, Wizard]

* Document caches_action.  #5419 [Jarkko Laine]

* Update to Prototype 1.5.1.  [Sam Stephenson]

* Allow routes to be decalred under namespaces [Tobias Lütke]:

  map.namespace :admin do |admin|
    admin.root :controller => "products"
    admin.feed 'feed.xml', :controller => 'products', :action => 'feed', :format => 'xml'
  end

* Update to script.aculo.us 1.7.1_beta3.  [Thomas Fuchs]

* observe_form always sends the serialized form.  #5271 [Manfred Stienstra, normelton@gmail.com]

* Parse url-encoded and multipart requests ourselves instead of delegating to CGI.  [Jeremy Kemper]

* select :include_blank option can be set to a string instead of true, which just uses an empty string.  #7664 [Wizard]

* Added url_for usage on render :location, which allows for record identification [David Heinemeier Hansson]. Example:

    render :xml => person, :status => :created, :location => person

  ...expands the location to person_url(person).

* Introduce the request.body stream. Lazy-read to parse parameters rather than always setting RAW_POST_DATA. Reduces the memory footprint of large binary PUT requests.  [Jeremy Kemper]

* Add some performance enhancements to ActionView.

  * Cache base_paths in @@cached_base_paths
  * Cache template extensions in @@cached_template_extension
  * Remove unnecessary rescues

* Assume that rendered partials go by the HTML format by default

  def my_partial
    render :update do |page|
      # in this order
      # _foo.html.erb
      # _foo.erb
      # _foo.rhtml
      page.replace :foo, :partial => 'foo'
    end
  end

* Added record identifications to FormHelper#form_for and PrototypeHelper#remote_form_for [David Heinemeier Hansson]. Examples:

    <% form_for(@post) do |f| %>
      ...
    <% end %>

  This will expand to be the same as:

    <% form_for :post, @post, :url => post_path(@post), :html => { :method => :put, :class => "edit_post", :id => "edit_post_45" } do |f| %>
      ...
    <% end %>

  And for new records:

    <% form_for(Post.new) do |f| %>
      ...
    <% end %>

  This will expand to be the same as:

    <% form_for :post, @post, :url => posts_path, :html => { :class => "new_post", :id => "new_post" } do |f| %>
      ...
    <% end %>

* Rationalize route path escaping according to RFC 2396 section 3.3.  #7544, #8307. [Jeremy Kemper, Chris Roos, begemot, jugend]

* Added record identification with polymorphic routes for ActionController::Base#url_for and ActionView::Base#url_for [David Heinemeier Hansson]. Examples:

    redirect_to(post)         # => redirect_to(posts_url(post))         => Location: http://example.com/posts/1
    link_to(post.title, post) # => link_to(post.title, posts_url(post)) => <a href="/posts/1">Hello world</a>

  Any method that calls url_for on its parameters will automatically benefit from this.

* Removed deprecated parameters_for_method_reference concept (legacy from before named routes) [David Heinemeier Hansson]

* Add ActionController::Routing::Helpers, a module to contain common URL helpers such as polymorphic_url. [Nicholas Seckar]

* Included the HttpAuthentication plugin as part of core (ActionController::HttpAuthentication::Basic) [David Heinemeier Hansson]

* Modernize documentation for form helpers. [Jeremy McAnally]

* Add brief introduction to REST to the resources documentation. [fearoffish]

* Fix various documentation typos throughout ActionPack. [Henrik N]

* Enhance documentation and add examples for url_for. [Jeremy McAnally]

* Fix documentation typo in routes. [Norbert Crombach, pam]

* Sweep flash when filter chain is halted. [Caio Chassot <lists@v2studio.com>]

* Fixed that content_tag with a block will just return the result instead of concate it if not used in a ERb view #7857, #7432 [michael.niessner]

* Replace the current block/continuation filter chain handling by an implementation based on a simple loop.  #8226 [Stefan Kaes]

* Update UrlWriter to accept :anchor parameter. Closes #6771. [Chris McGrath]

* Added RecordTagHelper for using RecordIdentifier conventions on divs and other container elements [David Heinemeier Hansson]. Example:

    <% div_for(post) do %>     <div id="post_45" class="post">
      <%= post.body %>           What a wonderful world!
    <% end %>                  </div>

* Added page[record] accessor to JavaScriptGenerator that relies on RecordIdentifier to find the right dom id [David Heinemeier Hansson]. Example:

    format.js do
      # Calls: new Effect.fade('post_45');
      render(:update) { |page| page[post].visual_effect(:fade) }
    end

* Added RecordIdentifier to enforce view conventions on records for dom ids, classes, and partial paths [David Heinemeier Hansson]

* Added map.namespace to deal with the common situation of admin sections and the like [David Heinemeier Hansson]

    Before:

      map.resources :products, :path_prefix => "admin", :controller => "admin/products", :collection => { :inventory => :get }, :member => { :duplicate => :post }
      map.resources :tags, :name_prefix => 'admin_product_', :path_prefix => "admin/products/:product_id", :controller => "admin/product_tags"
      map.resources :images, :name_prefix => 'admin_product_', :path_prefix => "admin/products/:product_id", :controller => "admin/product_images"
      map.resources :variants, :name_prefix => 'admin_product_', :path_prefix => "admin/products/:product_id", :controller => "admin/product_variants"

    After:

      map.namespace(:admin) do |admin|
        admin.resources :products,
          :collection => { :inventory => :get },
          :member     => { :duplicate => :post },
          :has_many   => [ :tags, :images, :variants ]
      end

* Added :name_prefix as standard for nested resources [David Heinemeier Hansson]. WARNING: May be backwards incompatible with your app

    Before:

      map.resources :emails do |emails|
        emails.resources :comments,    :name_prefix => "email_"
        emails.resources :attachments, :name_prefix => "email_"
      end

    After:

      map.resources :emails do |emails|
        emails.resources :comments
        emails.resources :attachments
      end

    This does mean that if you intended to have comments_url go to /emails/5/comments, then you'll have to set :name_prefix to nil explicitly.

* Added :has_many and :has_one for declaring plural and singular resources beneath the current [David Heinemeier Hansson]

    Before:

      map.resources :notes do |notes|
        notes.resources :comments
        notes.resources :attachments
        notes.resource :author
      end

    After:

      map.resources :notes, :has_many => [ :comments, :attachments ], :has_one => :author

* Added that render :xml will try to call to_xml if it can [David Heinemeier Hansson]. Makes these work:

    render :xml => post
    render :xml => comments

* Added :location option to render so that the common pattern of rendering a response after creating a new resource is now a 1-liner [David Heinemeier Hansson]

    render :xml => post.to_xml, :status => :created, :location => post_url(post)

* Ensure that render_text only adds string content to the body of the response [David Heinemeier Hansson]

* Return the string representation from an Xml Builder when rendering a partial. Closes #5044 [Tim Pope]

* Fixed that parameters from XML should also be presented in a hash with indifferent access [David Heinemeier Hansson]

* Tweak template format rules so that the ACCEPT header is only used if it's text/javascript.  This is so ajax actions without a :format param get recognized as Mime::JS. [Rick Olson]

* The default respond_to blocks don't set a specific extension anymore, so that both 'show.rjs' and 'show.js.rjs' will work. [Rick Olson]

* Allow layouts with extension of .html.erb.  Closes #8032 [Josh Knowles]

* Change default respond_to templates for xml and rjs formats. [Rick Olson]

  * Default xml template goes from #{action_name}.rxml => #{action_name}.xml.builder.
  * Default rjs template goes from #{action_name}.rjs => #{action_name}.js.rjs.

  You can still specify your old templates:

    respond_to do |format|
      format.xml do
        render :action => "#{action_name}.rxml"
      end
    end

* Fix WSOD due to modification of a formatted template extension so that requests to templates like 'foo.html.erb' fail on the second hit.  [Rick Olson]

* Fix WSOD when template compilation fails [Rick Olson]

* Change ActionView template defaults.  Look for templates using the request format first, such as "show.html.erb" or "show.xml.builder", before looking for the old defaults like "show.erb" or "show.builder" [Rick Olson]

* Highlight helper highlights one or many terms in a single pass.  [Jeremy Kemper]

* Dropped the use of ; as a separator of non-crud actions on resources and went back to the vanilla slash. It was a neat idea, but lots of the non-crud actions turned out not to be RPC (as the ; was primarily intended to discourage), but legitimate sub-resources, like /parties/recent, which didn't deserve the uglification of /parties;recent. Further more, the semicolon caused issues with caching and HTTP authentication in Safari. Just Not Worth It [David Heinemeier Hansson]

* Added that FormTagHelper#submit_tag will return to its original state if the submit fails and you're using :disable_with [David Heinemeier Hansson]

* Cleaned up, corrected, and mildly expanded ActionPack documentation.  Closes #7190 [Jeremy McAnally]

* Small collection of ActionController documentation cleanups.  Closes #7319 [Jeremy McAnally]

* Make sure the route expiry hash is constructed by comparing the to_param-ized values of each hash. [Jamis Buck]

* Allow configuration of the default action cache path for #caches_action calls.  [Rick Olson]

  class ListsController < ApplicationController
    caches_action :index, :cache_path => Proc.new { |controller|
      controller.params[:user_id] ?
        controller.send(:user_lists_url, c.params[:user_id]) :
        controller.send(:lists_url) }
  end

* Performance: patch cgi/session/pstore to require digest/md5 once rather than per #initialize.  #7583 [Stefan Kaes]

* Cookie session store: ensure that new sessions doesn't reuse data from a deleted session in the same request.  [Jeremy Kemper]

* Deprecation: verification with :redirect_to => :named_route shouldn't be deprecated.  #7525 [Justin French]

* Cookie session store: raise ArgumentError when :session_key is blank.  [Jeremy Kemper]

* Deprecation: remove deprecated request, redirect, and dependency methods. Remove deprecated instance variables. Remove deprecated url_for(:symbol, *args) and redirect_to(:symbol, *args) in favor of named routes. Remove uses_component_template_root for toplevel components directory. Privatize deprecated render_partial and render_partial_collection view methods. Remove deprecated link_to_image, link_image_to, update_element_function, start_form_tag, and end_form_tag helper methods. Remove deprecated human_size helper alias.  [Jeremy Kemper]

* Consistent public/protected/private visibility for chained methods.  #7813 [Dan Manges]

* Prefer MIME constants to strings.  #7707 [Dan Kubb]

* Allow array and hash query parameters. Array route parameters are converted/to/a/path as before.  #6765, #7047, #7462 [bgipsy, Jeremy McAnally, Dan Kubb, brendan]

# Add a #dbman attr_reader for CGI::Session and make CGI::Session::CookieStore#generate_digest public so it's easy to generate digests
using the cookie store's secret. [Rick Olson]

* Added Request#url that returns the complete URL used for the request [David Heinemeier Hansson]

* Extract dynamic scaffolding into a plugin.  #7700 [Josh Peek]

* Added user/password options for url_for to add http authentication in a URL [David Heinemeier Hansson]

* Fixed that FormTagHelper#text_area_tag should disregard :size option if it's not a string [Brendon Davidson]

* Set the original button value in an attribute of the button when using the :disable_with key with submit_tag, so that the original can be restored later. [Jamis Buck]

* session_enabled? works with session :off.  #6680 [Jonathan del Strother]

* Added :port and :host handling to UrlRewriter (which unified url_for usage, regardless of whether it's called in view or controller) #7616 [alancfrancis]

* Allow send_file/send_data to use a registered mime type as the :type parameter #7620 [jonathan]

* Allow routing requirements on map.resource(s) #7633 [quixoten]. Example:

  map.resources :network_interfaces, :requirements => { :id => /^\d+\.\d+\.\d+\.\d+$/ }

* Cookie session store: empty and unchanged sessions don't write a cookie.  [Jeremy Kemper]

* Added helper(:all) as a way to include all helpers from app/helpers/**/*.rb in ApplicationController [David Heinemeier Hansson]

* Integration tests: introduce methods for other HTTP methods.  #6353 [caboose]

* Routing: better support for escaped values in route segments.  #7544 [Chris
Roos]

* Introduce a cookie-based session store as the Rails default. Sessions typically contain at most a user_id and flash message; both fit within the 4K cookie size limit. A secure message digest is included with the cookie to ensure data integrity (a user cannot alter his user_id without knowing the secret key included in the digest). If you have more than 4K of session data or don't want your data to be visible to the user, pick another session store.  Cookie-based sessions are dramatically faster than the alternatives.   [Jeremy Kemper]

  Example config/environment.rb:
    # Use an application-wide secret key and the default SHA1 message digest.
    config.action_controller.session = { :secret => "can't touch this" }

    # Store a secret key per user and employ a stronger message digest.
    config.action_controller.session = {
      :digest => 'SHA512',
      :secret => Proc.new { User.current.secret_key }
    }

* Added .erb and .builder as preferred aliases to the now deprecated .rhtml and .rxml extensions [Chad Fowler]. This is done to separate the renderer from the mime type. .erb templates are often used to render emails, atom, csv, whatever. So labeling them .rhtml doesn't make too much sense. The same goes for .rxml, which can be used to build everything from HTML to Atom to whatever. .rhtml and .rxml will continue to work until Rails 3.0, though. So this is a slow phasing out. All generators and examples will start using the new aliases, though.

* Added caching option to AssetTagHelper#stylesheet_link_tag and AssetTagHelper#javascript_include_tag [David Heinemeier Hansson]. Examples:

    stylesheet_link_tag :all, :cache => true # when ActionController::Base.perform_caching is false =>
      <link href="/stylesheets/style1.css"  media="screen" rel="Stylesheet" type="text/css" />
      <link href="/stylesheets/styleB.css"  media="screen" rel="Stylesheet" type="text/css" />
      <link href="/stylesheets/styleX2.css" media="screen" rel="Stylesheet" type="text/css" />

    stylesheet_link_tag :all, :cache => true # when ActionController::Base.perform_caching is true =>
      <link href="/stylesheets/all.css"  media="screen" rel="Stylesheet" type="text/css" />

  ...when caching is on, all.css is the concatenation of style1.css, styleB.css, and styleX2.css.
  Same deal for JavaScripts.

* Work around the two connection per host browser limit: use asset%d.myapp.com to distribute asset requests among asset[0123].myapp.com. Use a DNS wildcard or CNAMEs to map these hosts to your asset server. See http://www.die.net/musings/page_load_time/ for background.  [Jeremy Kemper]

* Added default mime type for CSS (Mime::CSS) [David Heinemeier Hansson]

* Added that rendering will automatically insert the etag header on 200 OK responses. The etag is calculated using MD5 of the response body. If a request comes in that has a matching etag, the response will be changed to a 304 Not Modified and the response body will be set to an empty string. [David Heinemeier Hansson]

* Added X-Runtime to all responses with the request run time [David Heinemeier Hansson]

* Add Mime::Type convenience methods to check the current mime type. [Rick Olson]

  request.format.html? # => true if Mime::HTML
  request.format.jpg?  # => true if Mime::JPG

  # ActionController sample usage:
  # the session will be disabled for non html/ajax requests
  session :off, :if => Proc.new { |req| !(req.format.html? || req.format.js?) }

* Performance: patch cgi/session to require digest/md5 once rather than per #create_new_id.  [Stefan Kaes]

* Add a :url_based_filename => true option to ActionController::Streaming::send_file, which allows URL-based filenames.  [Thomas Fuchs]

* Fix that FormTagHelper#submit_tag using :disable_with should trigger the onsubmit handler of its form if available [David Heinemeier Hansson]

* Fix #render_file so that TemplateError is called with the correct params and you don't get the WSOD.  [Rick Olson]

* Fix issue with deprecation messing up #template_root= usage.  Add #prepend_view_path and #append_view_path to allow modification of a copy of the
superclass' view_paths.  [Rick Olson]

* Allow Controllers to have multiple view_paths instead of a single template_root.  Closes #2754 [John Long]

* Add much-needed html-scanner tests.  Fixed CDATA parsing bug. [Rick Olson]

* improve error message for Routing for named routes.  Closes #7346 [Rob Sanheim]

* Added enhanced docs to routing assertions.  Closes #7359 [Rob Sanheim]

* fix form_for example in ActionController::Resources documentation.  Closes #7362 [gnarg]

* Make sure that the string returned by TextHelper#truncate is actually a string, not a char proxy -- that should only be used internally while working on a multibyte-safe way of truncating [David Heinemeier Hansson]

* Added FormBuilder#submit as a delegate for FormTagHelper#submit_tag [David Heinemeier Hansson]

* Allow Routes to generate all urls for a set of options by specifying :generate_all => true. Allows caching to properly set or expire all paths for a resource. References #1739. [Nicholas Seckar]

* Change the query parser to map empty GET params to "" rather than nil. Closes #5694. [Nicholas Seckar]

* date_select and datetime_select take a :default option.  #7052 [Nik Wakelin]
    date_select "post", "written_on", :default => 3.days.from_now
    date_select "credit_card", "bill_due", :default => { :day => 20 }

* select :multiple => true suffixes the attribute name with [] unless already suffixed.  #6977 [nik.kakelin, ben, julik]

* Improve routes documentation.  #7095 [zackchandler]

* mail_to :encode => 'hex' also encodes the mailto: part of the href attribute as well as the linked email when no name is given.  #2061 [Jarkko Laine, pfc.pille@gmx.net]

* Resource member routes require :id, eliminating the ambiguous overlap with collection routes.  #7229 [dkubb]

* Remove deprecated assertions.  [Jeremy Kemper]

* Change session restoration to allow namespaced models to be autoloaded. Closes #6348. [Nicholas Seckar]

* Fix doubly appearing parameters due to string and symbol mixups. Closes #2551. [Anthony Eden]

* Fix overly greedy rescues when loading helpers. Fixes #6268. [Nicholas Seckar]

* Fixed NumberHelper#number_with_delimiter to use "." always for splitting the original number, not the delimiter parameter #7389 [ceefour]

* Autolinking recognizes trailing and embedded . , : ;  #7354 [Jarkko Laine]

* Make TextHelper::auto_link recognize URLs with colons in path correctly, fixes #7268.  [imajes]

* Update to script.aculo.us 1.7.0.  [Thomas Fuchs]

* Modernize cookie testing code, and increase coverage (Heckle++) #7101 [Kevin Clark]

* Improve Test Coverage for ActionController::Routing::Route#matches_controller_and_action? (Heckle++) #7115 [Kevin Clark]

* Heckling ActionController::Resources::Resource revealed that set_prefixes didn't break when :name_prefix was munged. #7081 [Kevin Clark]

* Fix #distance_of_time_in_words to report accurately against the Duration class.  #7114 [eventualbuddha]

* Refactor #form_tag to allow easy extending.  [Rick Olson]

* Update to Prototype 1.5.0. [Sam Stephenson]

* RecordInvalid, RecordNotSaved => 422 Unprocessable Entity, StaleObjectError => 409 Conflict.  #7097 [dkubb]

* Allow fields_for to be nested inside form_for, so that the name and id get properly constructed [Jamis Buck]

* Allow inGroupsOf and eachSlice to be called through rjs. #7046 [Cody Fauser]

* Allow exempt_from_layout :rhtml.  #6742, #7026 [Dan Manges, Squeegy]

* Recognize the .txt extension as Mime::TEXT [Rick Olson]

* Fix parsing of array[] CGI parameters so extra empty values aren't included.  #6252 [Nicholas Seckar, aiwilliams, brentrowland]

* link_to_unless_current works with full URLs as well as paths.  #6891 [Jarkko Laine, Manfred Stienstra, idrifter]

* Lookup the mime type for #auto_discovery_link_tag in the Mime::Type class.  Closes #6941 [Josh Peek]

* Fix bug where nested resources ignore a parent singleton parent's path prefix.  Closes #6940 [Dan Kubb]

* Fix no method error with error_messages_on.  Closes #6935 [nik.wakelin Koz]

* Slight doc tweak to the ActionView::Helpers::PrototypeHelper#replace docs.  Closes #6922 [Steven Bristol]

* Slight doc tweak to #prepend_filter.  Closes #6493 [Jeremy Voorhis]

* Add more extensive documentation to the AssetTagHelper.  Closes #6452 [Bob Silva]

* Clean up multiple calls to #stringify_keys in TagHelper, add better documentation and testing for TagHelper.  Closes #6394 [Bob Silva]

* [DOCS] fix reference to ActionController::Macros::AutoComplete for #text_field_with_auto_complete. Closes #2578 [Jan Prill]

* Make sure html_document is reset between integration test requests. [ctm]

* Set session to an empty hash if :new_session => false and no session cookie or param is present. CGI::Session was raising an unrescued ArgumentError.  [Josh Susser]

* Routing uses URI escaping for path components and CGI escaping for query parameters.  [darix, Jeremy Kemper]

* Fix assert_redirected_to bug where redirecting from a nested to to a top-level controller incorrectly added the current controller's nesting.  Closes #6128.  [Rick Olson]

* Singleton resources: POST /singleton => create, GET /singleton/new => new.  [Jeremy Kemper]

* Use 400 Bad Request status for unrescued ActiveRecord::RecordInvalid exceptions.  [Jeremy Kemper]

* Silence log_error deprecation warnings from inspecting deprecated instance variables.  [Nate Wiger]

* Only cache GET requests with a 200 OK response.  #6514, #6743 [RSL, anamba]

* Add a 'referer' attribute to TestRequest. [Jamis Buck]

* Ensure render :json => ... skips the layout.  Closes #6808 [Josh Peek]

* Fix HTML::Node to output double quotes instead of single quotes.  Closes #6845 [mitreandy]

* Correctly report which filter halted the chain.  #6699 [Martin Emde]

* Fix a bug in Routing where a parameter taken from the path of the current request could not be used as a query parameter for the next. Closes #6752. [Nicholas Seckar]

* Unrescued ActiveRecord::RecordNotFound responds with 404 instead of 500.  [Jeremy Kemper]

* Improved auto_link to match more valid urls correctly [Tobias Lütke]

* Add singleton resources. [Rick Olson]

  map.resource :account

  GET /account
  GET /account;edit
  UPDATE /account
  DELETE /account

* respond_to recognizes JSON. render :json => @person.to_json automatically sets the content type and takes a :callback option to specify a client-side function to call using the rendered JSON as an argument.  #4185 [Scott Raymond, eventualbuddha]
    # application/json response with body 'Element.show({:name: "David"})'
    respond_to do |format|
      format.json { render :json => { :name => "David" }.to_json, :callback => 'Element.show' }
    end

* Makes :discard_year work without breaking multi-attribute parsing in AR.  #1260, #3800 [sean@ardismg.com, jmartin@desertflood.com, stephen@touset.org, Bob Silva]

* Adds html id attribute to date helper elements.  #1050, #1382 [mortonda@dgrmm.net, David North, Bob Silva]

* Add :index and @auto_index capability to model driven date/time selects.  #847, #2655 [moriq, Doug Fales, Bob Silva]

* Add :order to datetime_select, select_datetime, and select_date.  #1427 [Timothee Peignier, Patrick Lenz, Bob Silva]

* Added time_select to work with time values in models. Update scaffolding.  #2489, #2833 [Justin Palmer, Andre Caum, Bob Silva]

* Added :include_seconds to select_datetime, datetime_select and time_select.  #2998 [csn, Bob Silva]

* All date/datetime selects can now accept an array of month names with :use_month_names. Allows for localization.  #363 [tomasj, Bob Silva]

* Adds :time_separator to select_time and :date_separator to select_datetime. Preserves BC.  #3811 [Bob Silva]

* Added map.root as an alias for map.connect '' [David Heinemeier Hansson]

* Added Request#format to return the format used for the request as a mime type. If no format is specified, the first Request#accepts type is used. This means you can stop using respond_to for anything else than responses [David Heinemeier Hansson]. Examples:

    GET /posts/5.xml   | request.format => Mime::XML
    GET /posts/5.xhtml | request.format => Mime::HTML
    GET /posts/5       | request.format => request.accepts.first (usually Mime::HTML for browsers)

* Added the option for extension aliases to mime type registration [David Heinemeier Hansson]. Example (already in the default routes):

    Mime::Type.register "text/html", :html, %w( application/xhtml+xml ), %w( xhtml )

  ...will respond on both .html and .xhtml.

* @response.redirect_url works with 201 Created responses: just return headers['Location'] rather than checking the response status.  [Jeremy Kemper]

* Added CSV to Mime::SET so that respond_to csv will work [Cody Fauser]

* Fixed that HEAD should return the proper Content-Length header (that is, actually use @body.size, not just 0) [David Heinemeier Hansson]

* Added GET-masquarading for HEAD, so request.method will return :get even for HEADs. This will help anyone relying on case request.method to automatically work with HEAD and map.resources will also allow HEADs to all GET actions. Rails automatically throws away the response content in a reply to HEAD, so you don't even need to worry about that. If you, for whatever reason, still need to distinguish between GET and HEAD in some edge case, you can use Request#head? and even Request.headers["REQUEST_METHOD"] for get the "real" answer. Closes #6694 [David Heinemeier Hansson]

* Update Routing to complain when :controller is not specified by a route. Closes #6669. [Nicholas Seckar]

* Ensure render_to_string cleans up after itself when an exception is raised.  #6658 [Rob Sanheim]

* Extract template_changed_since? from compile_template? so plugins may override its behavior for non-file-based templates.  #6651 [Jeff Barczewski]

* Update to Prototype and script.aculo.us [5579]. [Thomas Fuchs]

* simple_format helper doesn't choke on nil.  #6644 [jerry426]

* Update to Prototype 1.5.0_rc2 [5550] which makes it work in Opera again [Thomas Fuchs]

* Reuse named route helper module between Routing reloads. Use remove_method to delete named route methods after each load. Since the module is never collected, this fixes a significant memory leak. [Nicholas Seckar]

* ActionView::Base.erb_variable accessor names the buffer variable used to render templates. Defaults to _erbout; use _buf for erubis.  [Rick Olson]

* assert_select_rjs :remove.  [Dylan Egan]

* Always clear model associations from session.  #4795 [sd@notso.net, andylien@gmail.com]

* Update to Prototype 1.5.0_rc2. [Sam Stephenson]

* Remove JavaScriptLiteral in favor of ActiveSupport::JSON::Variable. [Sam Stephenson]

* Sync ActionController::StatusCodes::STATUS_CODES with http://www.iana.org/assignments/http-status-codes.  #6586 [dkubb]

* Multipart form values may have a content type without being treated as uploaded files if they do not provide a filename.  #6401 [Andreas Schwarz, Jeremy Kemper]

* assert_response supports symbolic status codes.  #6569 [Kevin Clark]
    assert_response :ok
    assert_response :not_found
    assert_response :forbidden

* Cache parsed query parameters.  #6559 [Stefan Kaes]

* Deprecate JavaScriptHelper#update_element_function, which is superseeded by RJS [Thomas Fuchs]

* pluralize helper interprets nil as zero.  #6474 [Tim Pope]

* Fix invalid test fixture exposed by stricter Ruby 1.8.5 multipart parsing.  #6524 [Bob Silva]

* Set ActionView::Base.default_form_builder once rather than passing the :builder option to every form or overriding the form helper methods.  [Jeremy Kemper]

* Deprecate expire_matched_fragments. Use expire_fragment instead.  #6535 [Bob Silva]

* Update to latest Prototype, which doesn't serialize disabled form elements, adds clone() to arrays, empty/non-string Element.update() and adds a fixes excessive error reporting in WebKit beta versions [Thomas Fuchs]

* Deprecate start_form_tag and end_form_tag.  Use form_tag / '</form>' from now on.  [Rick Olson]

* Added block-usage to PrototypeHelper#form_remote_tag, document block-usage of FormTagHelper#form_tag [Rick Olson]

* Add a 0 margin/padding div around the hidden _method input tag that form_tag outputs.  [Rick Olson]

* Added block-usage to TagHelper#content_tag [David Heinemeier Hansson]. Example:

   <% content_tag :div, :class => "strong" %>
     Hello world!
   <% end %>

  Will output:
    <div class="strong">Hello world!</div>

* Deprecated UrlHelper#link_to_image and UrlHelper#link_to :post => true #6409 [Bob Silva]

* Upgraded NumberHelper with number_to_phone support international formats to comply with ITU E.123 by supporting area codes with less than 3 digits, added precision argument to number_to_human_size (defaults to 1) #6421 [Bob Silva]

* Fixed that setting RAILS_ASSET_ID to "" should not add a trailing slash after assets #6454 [Bob Silva/chrismear]

* Force *_url named routes to show the host in ActionView [Rick Olson]

  <%= url_for ... %> # no host
  <%= foo_path %>    # no host
  <%= foo_url %>     # host!

* Add support for converting blocks into function arguments to JavaScriptGenerator#call and JavaScriptProxy#call. [Sam Stephenson]

* Add JavaScriptGenerator#literal for wrapping a string in an object whose #to_json is the string itself. [Sam Stephenson]

* Add <%= escape_once html %> to escape html while leaving any currently escaped entities alone.  Fix button_to double-escaping issue. [Rick Olson]

* Fix double-escaped entities, such as &amp;amp;, &amp;#123;, etc. [Rick Olson]

* Fix deprecation warnings when rendering the template error template. [Nicholas Seckar]

* Fix routing to correctly determine when generation fails. Closes #6300. [psross].

* Fix broken assert_generates when extra keys are being checked. [Jamis Buck]

* Replace KCODE checks with String#chars for truncate.  Closes #6385 [Manfred Stienstra]

* Make page caching respect the format of the resource that is being requested even if the current route is the default route so that, e.g. posts.rss is not transformed by url_for to '/' and subsequently cached as '/index.html' when it should be cached as '/posts.rss'.  [Marcel Molina Jr.]

* Use String#chars in TextHelper::excerpt. Closes #6386 [Manfred Stienstra]

* Install named routes into ActionView::Base instead of proxying them to the view via helper_method. Closes #5932. [Nicholas Seckar]

* Update to latest Prototype and script.aculo.us trunk versions [Thomas Fuchs]

* Fix relative URL root matching problems. [Mark Imbriaco]

* Fix filter skipping in controller subclasses.  #5949, #6297, #6299 [Martin Emde]

* render_text may optionally append to the response body. render_javascript appends by default. This allows you to chain multiple render :update calls by setting @performed_render = false between them (awaiting a better public API).  [Jeremy Kemper]

* Rename test assertion to prevent shadowing. Closes #6306. [psross]

* Fixed that NumberHelper#number_to_delimiter should respect precision of higher than two digits #6231 [Philip Hallstrom]

* Fixed that FormHelper#radio_button didn't respect an :id being passed in #6266 [evansj]

* Added an html_options hash parameter to javascript_tag() and update_page_tag() helpers #6311 [tzaharia]. Example:

    update_page_tag :defer => 'true' { |page| ... }

  Gives:

    <script defer="true" type="text/javascript">...</script>

  Which is needed for dealing with the IE6 DOM when it's not yet fully loaded.

* Fixed that rescue template path shouldn't be hardcoded, then it's easier to hook in your own #6295 [Mike Naberezny]

* Fixed escaping of backslashes in JavaScriptHelper#escape_javascript #6302 [sven@c3d2.de]

* Fixed that some 500 rescues would cause 500's themselves because the response had not yet been generated #6329 [cmselmer]

* respond_to :html doesn't assume .rhtml.  #6281 [Hampton Catlin]

* Fixed some deprecation warnings in ActionPack [Rick Olson]

* assert_select_rjs decodes escaped unicode chars since the Javascript generators encode them.  #6240 [japgolly]

* Deprecation: @cookies, @headers, @request, @response will be removed after 1.2. Use the corresponding method instead.  [Jeremy Kemper]

* Make the :status parameter expand to the default message for that status code if it is an integer. Also support symbol statuses. [Jamis Buck]. Examples:

    head :status => 404        # expands to "404 Not Found"
    head :status => :not_found # expands to "404 Not Found"
    head :status => :created   # expands to "201 Created"

* Add head(options = {}) for responses that have no body. [Jamis Buck]. Examples:

    head :status => 404 # return an empty response with a 404 status
    head :location => person_path(@person), :status => 201

* Fix bug that kept any before_filter except the first one from being able to halt the before_filter chain.  [Rick Olson]

* strip_links is case-insensitive.  #6285 [tagoh, Bob Silva]

* Clear the cache of possible controllers whenever Routes are reloaded. [Nicholas Seckar]

* Filters overhaul including meantime filter support using around filters + blocks.  #5949 [Martin Emde, Roman Le Negrate, Stefan Kaes, Jeremy Kemper]

* Update RJS render tests. [sam]

* Update CGI process to allow sessions to contain namespaced models. Closes #4638. [dfelstead@site5.com]

* Fix routing to respect user provided requirements and defaults when assigning default routing options (such as :action => 'index'). Closes #5950. [Nicholas Seckar]

* Rescue Errno::ECONNRESET to handle an unexpectedly closed socket connection. Improves SCGI reliability.  #3368, #6226 [sdsykes, fhanshaw@vesaria.com]

* Added that respond_to blocks will automatically set the content type to be the same as is requested [David Heinemeier Hansson]. Examples:

    respond_to do |format|
      format.html { render :text => "I'm being sent as text/html" }
      format.rss  { render :text => "I'm being sent as application/rss+xml" }
      format.atom { render :text => "I'm being sent as application/xml", :content_type => Mime::XML }
    end

* Added utf-8 as the default charset for all renders. You can change this default using ActionController::Base.default_charset=(encoding) [David Heinemeier Hansson]

* Added proper getters and setters for content type and charset [David Heinemeier Hansson]. Example of what we used to do:

    response.headers["Content-Type"] = "application/atom+xml; charset=utf-8"

  ...now:

    response.content_type = Mime::ATOM
    response.charset      = "utf-8"

* Updated prototype.js to 1.5.0_rc1 with latest fixes. [Rick Olson]

  - XPATH support
  - Make Form.getElements() return elements in the correct order
  - fix broken Form.serialize return

* Declare file extensions exempt from layouts.  #6219 [brandon]
    Example: ActionController::Base.exempt_from_layout 'rpdf'

* Add chained replace/update support for assert_select_rjs [Rick Olson]

    Given RJS like...

      page['test1'].replace "<div id=\"1\">foo</div>"
      page['test2'].replace_html "<div id=\"2\">foo</div>"

    Test it with...

      assert_select_rjs :chained_replace
      assert_select_rjs :chained_replace, "test1"

      assert_select_rjs :chained_replace_html
      assert_select_rjs :chained_replace_html, "test2"

* Load helpers in alphabetical order for consistency. Resolve cyclic javascript_helper dependency.  #6132, #6178 [choonkeat@gmail.com]

* Skip params with empty names, such as the &=Save query string from <input type="submit"/>.  #2569 [Manfred Stienstra, raphinou@yahoo.com]

* Fix assert_tag so that :content => "foo" does not match substrings, but only exact strings. Use :content => /foo/ to match substrings. #2799 [Eric Hodel]

* Add descriptive messages to the exceptions thrown by cgi_methods. #6091, #6103 [Nicholas Seckar, Bob Silva]

* Update JavaScriptGenerator#show/hide/toggle/remove to new Prototype syntax for multiple ids,  #6068 [petermichaux@gmail.com]

* Update UrlWriter to support :only_path. [Nicholas Seckar, Dave Thomas]

* Fixed JavaScriptHelper#link_to_function and JavaScriptHelper#button_to_function to have the script argument be optional [David Heinemeier Hansson]. So what used to require a nil, like this:

    link_to("Hider", nil, :class => "hider_link") { |p| p[:something].hide }

  ...can be written like this:

    link_to("Hider", :class => "hider_link") { |p| p[:something].hide }

* Update to script.aculo.us 1.6.3 [Thomas Fuchs]

* Update to Prototype 1.5.0_rc1 [sam]

* Added access to nested attributes in RJS #4548 [richcollins@gmail.com]. Examples:

    page['foo']['style']                  # => $('foo').style;
    page['foo']['style']['color']         # => $('blank_slate').style.color;
    page['foo']['style']['color'] = 'red' # => $('blank_slate').style.color = 'red';
    page['foo']['style'].color = 'red'    # => $('blank_slate').style.color = 'red';

* Fixed that AssetTagHelper#image_tag and others using compute_public_path should not modify the incoming source argument (closes #5102) [eule@space.ch]

* Deprecated the auto-appending of .png to AssetTagHelper#image_tag calls that doesn't have an extension [David Heinemeier Hansson]

* Fixed FormOptionsHelper#select to respect :selected value #5813

* Fixed TextHelper#simple_format to deal with multiple single returns within a single paragraph #5835 [moriq@moriq.com]

* Fixed TextHelper#pluralize to handle 1 as a string #5909 [rails@bencurtis.com]

* Improved resolution of DateHelper#distance_of_time_in_words for better precision #5994 [Bob Silva]

* Changed that uncaught exceptions raised any where in the application will cause RAILS_ROOT/public/500.html to be read and shown instead of just the static "Application error (Rails)" [David Heinemeier Hansson]

* Integration tests: thoroughly test ActionController::Integration::Session.  #6022 [Kevin Clark]
    (tests skipped unless you `gem install mocha`)

* Added deprecation language for pagination which will become a plugin by Rails 2.0 [David Heinemeier Hansson]

* Added deprecation language for in_place_editor and auto_complete_field that both pieces will become plugins by Rails 2.0 [David Heinemeier Hansson]

* Deprecated all of ActionController::Dependencies. All dependency loading is now handled from Active Support [David Heinemeier Hansson]

* Added assert_select* for CSS selector-based testing (deprecates assert_tag) #5936 [assaf.arkin@gmail.com]

* radio_button_tag generates unique id attributes.  #3353 [Bob Silva, somekool@gmail.com]

* strip_tags passes through blank args such as nil or "".  #2229, #6702 [duncan@whomwah.com, dharana]

* Cleanup assert_tag :children counting.  #2181 [jamie@bravenet.com]

* button_to accepts :method so you can PUT and DELETE with it.  #6005 [Dan Webb]

* Update sanitize text helper to strip plaintext tags, and <img src="javascript:bang">.  [Rick Olson]

* Update routing documentation.  Closes #6017 [Nathan Witmer]

* Add routing tests to assert that RoutingError is raised when conditions aren't met.  Closes #6016 [Nathan Witmer]

* Deprecation: update docs. #5998 [Jakob Skjerning, Kevin Clark]

* Make auto_link parse a greater subset of valid url formats. [Jamis Buck]

* Integration tests: headers beginning with X aren't excluded from the HTTP_ prefix, so X-Requested-With becomes HTTP_X_REQUESTED_WITH as expected. [Mike Clark]

* Tighten rescue clauses.  #5985 [james@grayproductions.net]

* Fix send_data documentation typo.  #5982 [brad@madriska.com]

* Switch to using FormEncodedPairParser for parsing request parameters. [Nicholas Seckar, David Heinemeier Hansson]

* respond_to .html now always renders #{action_name}.rhtml so that registered custom template handlers do not override it in priority. Custom mime types require a block and throw proper error now. [Tobias Lütke]

* Deprecation: test deprecated instance vars in partials. [Jeremy Kemper]

* Add UrlWriter to allow writing urls from Mailers and scripts. [Nicholas Seckar]

* Clean up and run the Active Record integration tests by default.  #5854 [Kevin Clark, Jeremy Kemper]

* Correct example in cookies docs.  #5832 [jessemerriman@warpmail.net]

* Updated to script.aculo.us 1.6.2 [Thomas Fuchs]

* Relax Routing's anchor pattern warning; it was preventing use of [^/] inside restrictions. [Nicholas Seckar]

* Add controller_paths variable to Routing. [Nicholas Seckar]

* Fix assert_redirected_to issue with named routes for module controllers.  [Rick Olson]

* Tweak RoutingError message to show option diffs, not just missing named route significant keys. [Rick Olson]

* Invoke method_missing directly on hidden actions. Closes #3030. [Nicholas Seckar]

* Require Tempfile explicitly for TestUploadedFile due to changes in class auto loading.  [Rick Olson]

* Add RoutingError exception when RouteSet fails to generate a path from a Named Route. [Rick Olson]

* Replace Reloadable with Reloadable::Deprecated. [Nicholas Seckar]

* Deprecation: check whether instance variables have been monkeyed with before assigning them to deprecation proxies. Raises a RuntimeError if so. [Jeremy Kemper]

* Add support for the param_name parameter to the auto_complete_field helper. #5026 [david.a.williams@gmail.com]

* Deprecation! @params, @session, @flash will be removed after 1.2. Use the corresponding instance methods instead. You'll get printed warnings during tests and logged warnings in dev mode when you access either instance variable directly. [Jeremy Kemper]

* Make Routing noisy when an anchor regexp is assigned to a segment. #5674 [François Beausoleil]

* Added months and years to the resolution of DateHelper#distance_of_time_in_words, such that "60 days ago" becomes "2 months ago" #5611 [pjhyett@gmail.com]

* Short documentation to mention use of Mime::Type.register. #5710 [choonkeat@gmail.com]

* Make controller_path available as an instance method.  #5724 [jmckible@gmail.com]

* Update query parser to support adjacent hashes. [Nicholas Seckar]

* Make action caching aware of different formats for the same action so that, e.g.  foo.xml is cached separately from foo.html. Implicitly set content type when reading in cached content with mime revealing extensions so the entire onous isn't on the webserver. [Marcel Molina Jr.]

* Restrict Request Method hacking with ?_method to POST requests.  [Rick Olson]

* Fix bug when passing multiple options to SimplyRestful, like :new => { :preview => :get, :draft => :get }.  [Rick Olson, Josh Susser, Lars Pind]

* Dup the options passed to map.resources so that multiple resources get the same options.  [Rick Olson]

* Fixed the new_#{resource}_url route and added named route tests for Simply Restful.  [Rick Olson]

* Added map.resources from the Simply Restful plugin [David Heinemeier Hansson]. Examples (the API has changed to use plurals!):

    map.resources :messages
    map.resources :messages, :comments
    map.resources :messages, :new => { :preview => :post }

* Fixed that integration simulation of XHRs should set Accept header as well [Edward Frederick]

* TestRequest#reset_session should restore a TestSession, not a hash [Michael Koziarski]

* Don't search a load-path of '.' for controller files [Jamis Buck]

* Update integration.rb to require test_process explicitly instead of via Dependencies. [Nicholas Seckar]

* Fixed that you can still access the flash after the flash has been reset in reset_session.  Closes #5584 [lmarlow]

* Allow form_for and fields_for to work with indexed form inputs.  [Jeremy Kemper, Matt Lyon]

  <% form_for 'post[]', @post do |f| -%>
  <% end -%>

* Remove leak in development mode by replacing define_method with module_eval. [Nicholas Seckar]

* Provide support for decimal columns to form helpers. Closes #5672. [Dave Thomas]

* Update documentation for erb trim syntax. #5651 [matt@mattmargolis.net]

* Pass :id => nil or :class => nil to error_messages_for to supress that html attribute. #3586 [olivier_ansaldi@yahoo.com, sebastien@goetzilla.info]

* Reset @html_document between requests so assert_tag works. #4810 [Jarkko Laine, easleydp@gmail.com]

* Update render :partial documentation. #5646 [matt@mattmargolis.net]

* Integration tests behave well with render_component. #4632 [edward.frederick@revolution.com, dev.rubyonrails@maxdunn.com]

* Added exception handling of missing layouts #5373 [chris@ozmm.org]

* Fixed that real files and symlinks should be treated the same when compiling templates #5438 [zachary@panandscan.com]

* Fixed that the flash should be reset when reset_session is called #5584 [Shugo Maeda]

* Added special case for "1 Byte" in NumberHelper#number_to_human_size #5593 [murpyh@rubychan.de]

* Fixed proper form-encoded parameter parsing for requests with "Content-Type: application/x-www-form-urlencoded; charset=utf-8" (note the presence of a charset directive) [David Heinemeier Hansson]

* Add route_name_path method to generate only the path for a named routes. For example, map.person will add person_path. [Nicholas Seckar]

* Avoid naming collision among compiled view methods. [Jeremy Kemper]

* Fix CGI extensions when they expect string but get nil in Windows. Closes #5276 [Mislav Marohnić]

* Determine the correct template_root for deeply nested components.  #2841 [s.brink@web.de]

* Fix that routes with *path segments in the recall can generate URLs. [Rick Olson]

* Fix strip_links so that it doesn't hang on multiline <acronym> tags [Jamis Buck]

* Remove problematic control chars in rescue template. #5316 [Stefan Kaes]

* Make sure passed routing options are not mutated by routing code. #5314 [Blair Zajac]

* Make sure changing the controller from foo/bar to bing/bang does not change relative to foo. [Jamis Buck]

* Escape the path before routing recognition. #3671

* Make sure :id and friends are unescaped properly. #5275 [me@julik.nl]

* Fix documentation for with_routing to reflect new reality. #5281 [rramdas@gmail.com]

* Rewind readable CGI params so others may reread them (such as CGI::Session when passing the session id in a multipart form).  #210 [mklame@atxeu.com, matthew@walker.wattle.id.au]

* Added Mime::TEXT (text/plain) and Mime::ICS (text/calendar) as new default types [David Heinemeier Hansson]

* Added Mime::Type.register(string, symbol, synonyms = []) for adding new custom mime types [David Heinemeier Hansson]. Example: Mime::Type.register("image/gif", :gif)

* Added support for Mime objects in render :content_type option [David Heinemeier Hansson]. Example: render :text => some_atom, :content_type => Mime::ATOM

* Add :status option to send_data and send_file. Defaults to '200 OK'.  #5243 [Manfred Stienstra <m.stienstra@fngtps.com>]

* Routing rewrite. Simpler, faster, easier to understand. The published API for config/routes.rb is unchanged, but nearly everything else is different, so expect breakage in plugins and libs that try to fiddle with routes. [Nicholas Seckar, Jamis Buck]

  map.connect '/foo/:id', :controller => '...', :action => '...'
  map.connect '/foo/:id.:format', :controller => '...', :action => '...'
  map.connect '/foo/:id', ..., :conditions => { :method => :get }

* Cope with missing content type and length headers. Parse parameters from multipart and urlencoded request bodies only. [Jeremy Kemper]

* Accept multipart PUT parameters. #5235 [guy.naor@famundo.com]

* Added interrogation of params[:format] to determine Accept type. If :format is specified and matches a declared extension, like "rss" or "xml", that mime type will be put in front of the accept handler. This means you can link to the same action from different extensions and use that fact to determine output [David Heinemeier Hansson]. Example:

  class WeblogController < ActionController::Base
    def index
      @posts = Post.find :all

      respond_to do |format|
        format.html
        format.xml { render :xml => @posts.to_xml }
        format.rss { render :action => "feed.rxml" }
      end
    end
  end

  # returns HTML when requested by a browser, since the browser
  # has the HTML mimetype at the top of its priority list
  Accept: text/html
  GET /weblog

  # returns the XML
  Accept: application/xml
  GET /weblog

  # returns the HTML
  Accept: application/xml
  GET /weblog.html

  # returns the XML
  Accept: text/html
  GET /weblog.xml

  All this relies on the fact that you have a route that includes .:format.

* Expanded :method option in FormTagHelper#form_tag, FormHelper#form_for, PrototypeHelper#remote_form_for, PrototypeHelper#remote_form_tag, and PrototypeHelper#link_to_remote to allow for verbs other than GET and POST by automatically creating a hidden form field named _method, which will simulate the other verbs over post [David Heinemeier Hansson]

* Added :method option to UrlHelper#link_to, which allows for using other verbs than GET for the link. This replaces the :post option, which is now deprecated. Example: link_to "Destroy", person_url(:id => person), :method => :delete [David Heinemeier Hansson]

* follow_redirect doesn't complain about being redirected to the same controller. #5153 [dymo@mk.ukrtelecom.ua]

* Add layout attribute to response object with the name of the layout that was rendered, or nil if none rendered. [Kevin Clark]

* Fix NoMethodError when parsing params like &&. [Adam Greenfield]

* Fix flip flopped logic in docs for url_for's :only_path option. Closes #4998. [esad@esse.at]

* form.text_area handles the :size option just like the original text_area (:size => '60x10' becomes cols="60" rows="10").  [Jeremy Kemper]

* Excise ingrown code from FormOptionsHelper#options_for_select. #5008 [anonymous]

* Small fix in routing to allow dynamic routes (broken after [4242]) [Rick Olson]

    map.connect '*path', :controller => 'files', :action => 'show'

* Replace alias method chaining with Module#alias_method_chain. [Marcel Molina Jr.]

* Replace Ruby's deprecated append_features in favor of included. [Marcel Molina Jr.]

* Use #flush between switching from #write to #syswrite. Closes #4907. [Blair Zajac <blair@orcaware.com>]

* Documentation fix: integration test scripts don't require integration_test. Closes #4914. [Frederick Ros <sl33p3r@free.fr>]

* ActionController::Base Summary documentation rewrite. Closes #4900. [Kevin Clark]

* Fix text_helper.rb documentation rendering. Closes #4725. [Frederick Ros]

* Fixes bad rendering of JavaScriptMacrosHelper rdoc (closes #4910) [Frederick Ros]

* Allow error_messages_for to report errors for multiple objects, as well as support for customizing the name of the object in the error summary header. Closes #4186. [andrew@redlinesoftware.com, Marcel Molina Jr.]

  error_messages_for :account, :user, :subscription, :object_name => :account

* Enhance documentation for setting headers in integration tests. Skip auto HTTP prepending when its already there. Closes #4079. [Rick Olson]

* Documentation for AbstractRequest. Closes #4895. [Kevin Clark]

* Refactor various InstanceTag instance method to class methods. Closes #4800. [Stefan Kaes]

* Remove all remaining references to @params in the documentation. [Marcel Molina Jr.]

* Add documentation for redirect_to :back's RedirectBackError exception.  [Marcel Molina Jr.]

* Update layout and content_for documentation to use yield rather than magic @content_for instance variables. [Marcel Molina Jr.]

* Fix assert_redirected_to tests according to real-world usage.  Also, don't fail if you add an extra :controller option: [Rick Olson]

    redirect_to :action => 'new'
    assert_redirected_to :controller => 'monkeys', :action => 'new'

* Cache CgiRequest#request_parameters so that multiple calls don't re-parse multipart data. [Rick Olson]

* Diff compared routing options.  Allow #assert_recognizes to take a second arg as a hash to specify optional request method [Rick Olson]

    assert_recognizes({:controller => 'users', :action => 'index'}, 'users')
    assert_recognizes({:controller => 'users', :action => 'create'}, {:path => 'users', :method => :post})

* Diff compared options with #assert_redirected_to [Rick Olson]

* Add support in routes for semicolon delimited "subpaths", like /books/:id;:action [Jamis Buck]

* Change link_to_function and button_to_function to (optionally) take an update_page block instead of a JavaScript string. Closes #4804. [zraii@comcast.net, Sam Stephenson]

* Fixed that remote_form_for can leave out the object parameter and default to the instance variable of the object_name, just like form_for [David Heinemeier Hansson]

* Modify routing so that you can say :require => { :method => :post } for a route, and the route will never be selected unless the request method is POST. Only works for route recognition, not for route generation. [Jamis Buck]

* Added :add_headers option to verify which merges a hash of name/value pairs into the response's headers hash if the prerequisites cannot be satisfied. [Sam Stephenson]
  ex. verify :only => :speak, :method => :post,
             :render => { :status => 405, :text => "Must be post" },
             :add_headers => { "Allow" => "POST" }

* Added ActionController.filter_parameter_logging that makes it easy to remove passwords, credit card numbers, and other sensitive information from being logged when a request is handled #1897 [jeremye@bsa.ca.gov]


*1.13.3* (March 12th, 2007)

* Apply [5709] to stable.

* session_enabled? works with session :off.  #6680 [Jonathan del Strother]

* Performance: patch cgi/session to require digest/md5 once rather than per #create_new_id.  [Stefan Kaes]


*1.13.2* (February 5th, 2007)

* Add much-needed html-scanner tests.  Fixed CDATA parsing bug. [Rick Olson]

* improve error message for Routing for named routes. [Rob Sanheim]

* Added enhanced docs to routing assertions. [Rob Sanheim]

* fix form_for example in ActionController::Resources documentation. [gnarg]

* Add singleton resources from trunk [Rick Olson]

* select :multiple => true suffixes the attribute name with [] unless already suffixed.  #6977 [nik.kakelin, ben, julik]

* Improve routes documentation.  #7095 [zackchandler]

* Resource member routes require :id, eliminating the ambiguous overlap with collection routes.  #7229 [dkubb]

* Fixed NumberHelper#number_with_delimiter to use "." always for splitting the original number, not the delimiter parameter #7389 [ceefour]

* Autolinking recognizes trailing and embedded . , : ;  #7354 [Jarkko Laine]

* Make TextHelper::auto_link recognize URLs with colons in path correctly, fixes #7268.  [imajes]

* Improved auto_link to match more valid urls correctly [Tobias Lütke]


*1.13.1* (January 18th, 2007)

* Fixed content-type bug in Prototype [sam]


*1.13.0* (January 16th, 2007)

* Modernize cookie testing code, and increase coverage (Heckle++) #7101 [Kevin Clark]

* Heckling ActionController::Resources::Resource revealed that set_prefixes didn't break when :name_prefix was munged. #7081 [Kevin Clark]

* Update to Prototype 1.5.0. [Sam Stephenson]

* Allow exempt_from_layout :rhtml.  #6742, #7026 [Dan Manges, Squeegy]

* Fix parsing of array[] CGI parameters so extra empty values aren't included.  #6252 [Nicholas Seckar, aiwilliams, brentrowland]

* link_to_unless_current works with full URLs as well as paths.  #6891 [Jarkko Laine, Manfred Stienstra, idrifter]

* Fix HTML::Node to output double quotes instead of single quotes.  Closes #6845 [mitreandy]

* Fix no method error with error_messages_on.  Closes #6935 [nik.wakelin Koz]

* Slight doc tweak to the ActionView::Helpers::PrototypeHelper#replace docs.  Closes #6922 [Steven Bristol]

* Slight doc tweak to #prepend_filter.  Closes #6493 [Jeremy Voorhis]

* Add more extensive documentation to the AssetTagHelper.  Closes #6452 [Bob Silva]

* Clean up multiple calls to #stringify_keys in TagHelper, add better documentation and testing for TagHelper.  Closes #6394 [Bob Silva]

* [DOCS] fix reference to ActionController::Macros::AutoComplete for #text_field_with_auto_complete. Closes #2578 [Jan Prill]

* Make sure html_document is reset between integration test requests. [ctm]

* Set session to an empty hash if :new_session => false and no session cookie or param is present. CGI::Session was raising an unrescued ArgumentError.  [Josh Susser]

* Fix assert_redirected_to bug where redirecting from a nested to to a top-level controller incorrectly added the current controller's nesting.  Closes #6128.  [Rick Olson]

* Ensure render :json => ... skips the layout.  #6808 [Josh Peek]

* Silence log_error deprecation warnings from inspecting deprecated instance variables.  [Nate Wiger]

* Only cache GET requests with a 200 OK response.  #6514, #6743 [RSL, anamba]

* Correctly report which filter halted the chain.  #6699 [Martin Emde]

* respond_to recognizes JSON. render :json => @person.to_json automatically sets the content type and takes a :callback option to specify a client-side function to call using the rendered JSON as an argument.  #4185 [Scott Raymond, eventualbuddha]
    # application/json response with body 'Element.show({:name: "David"})'
    respond_to do |format|
      format.json { render :json => { :name => "David" }.to_json, :callback => 'Element.show' }
    end

* Makes :discard_year work without breaking multi-attribute parsing in AR.  #1260, #3800 [sean@ardismg.com, jmartin@desertflood.com, stephen@touset.org, Bob Silva]

* Adds html id attribute to date helper elements.  #1050, #1382 [mortonda@dgrmm.net, David North, Bob Silva]

* Add :index and @auto_index capability to model driven date/time selects.  #847, #2655 [moriq, Doug Fales, Bob Silva]

* Add :order to datetime_select, select_datetime, and select_date.  #1427 [Timothee Peignier, Patrick Lenz, Bob Silva]

* Added time_select to work with time values in models. Update scaffolding.  #2489, #2833 [Justin Palmer, Andre Caum, Bob Silva]

* Added :include_seconds to select_datetime, datetime_select and time_select.  #2998 [csn, Bob Silva]

* All date/datetime selects can now accept an array of month names with :use_month_names. Allows for localization.  #363 [tomasj, Bob Silva]

* Adds :time_separator to select_time and :date_separator to select_datetime. Preserves BC.  #3811 [Bob Silva]

* @response.redirect_url works with 201 Created responses: just return headers['Location'] rather than checking the response status.  [Jeremy Kemper]

* Fixed that HEAD should return the proper Content-Length header (that is, actually use @body.size, not just 0) [David Heinemeier Hansson]

* Added GET-masquarading for HEAD, so request.method will return :get even for HEADs. This will help anyone relying on case request.method to automatically work with HEAD and map.resources will also allow HEADs to all GET actions. Rails automatically throws away the response content in a reply to HEAD, so you don't even need to worry about that. If you, for whatever reason, still need to distinguish between GET and HEAD in some edge case, you can use Request#head? and even Request.headers["REQUEST_METHOD"] for get the "real" answer. Closes #6694 [David Heinemeier Hansson]


*1.13.0 RC1* (r5619, November 22nd, 2006)

* Update Routing to complain when :controller is not specified by a route. Closes #6669. [Nicholas Seckar]

* Ensure render_to_string cleans up after itself when an exception is raised.  #6658 [rsanheim]

* Update to Prototype and script.aculo.us [5579]. [Sam Stephenson, Thomas Fuchs]

* simple_format helper doesn't choke on nil.  #6644 [jerry426]

* Reuse named route helper module between Routing reloads. Use remove_method to delete named route methods after each load. Since the module is never collected, this fixes a significant memory leak. [Nicholas Seckar]

* Deprecate standalone components.  [Jeremy Kemper]

* Always clear model associations from session.  #4795 [sd@notso.net, andylien@gmail.com]

* Remove JavaScriptLiteral in favor of ActiveSupport::JSON::Variable. [Sam Stephenson]

* Sync ActionController::StatusCodes::STATUS_CODES with http://www.iana.org/assignments/http-status-codes.  #6586 [dkubb]

* Multipart form values may have a content type without being treated as uploaded files if they do not provide a filename.  #6401 [Andreas Schwarz, Jeremy Kemper]

* assert_response supports symbolic status codes.  #6569 [Kevin Clark]
    assert_response :ok
    assert_response :not_found
    assert_response :forbidden

* Cache parsed query parameters.  #6559 [Stefan Kaes]

* Deprecate JavaScriptHelper#update_element_function, which is superseeded by RJS [Thomas Fuchs]

* Fix invalid test fixture exposed by stricter Ruby 1.8.5 multipart parsing.  #6524 [Bob Silva]

* Set ActionView::Base.default_form_builder once rather than passing the :builder option to every form or overriding the form helper methods.  [Jeremy Kemper]

* Deprecate expire_matched_fragments. Use expire_fragment instead.  #6535 [Bob Silva]

* Deprecate start_form_tag and end_form_tag.  Use form_tag / '</form>' from now on.  [Rick Olson]

* Added block-usage to PrototypeHelper#form_remote_tag, document block-usage of FormTagHelper#form_tag [Rick Olson]

* Add a 0 margin/padding div around the hidden _method input tag that form_tag outputs.  [Rick Olson]

* Added block-usage to TagHelper#content_tag [David Heinemeier Hansson]. Example:

   <% content_tag :div, :class => "strong" %>
     Hello world!
   <% end %>

  Will output:
    <div class="strong">Hello world!</div>

* Deprecated UrlHelper#link_to_image and UrlHelper#link_to :post => true #6409 [Bob Silva]

* Upgraded NumberHelper with number_to_phone support international formats to comply with ITU E.123 by supporting area codes with less than 3 digits, added precision argument to number_to_human_size (defaults to 1) #6421 [Bob Silva]

* Fixed that setting RAILS_ASSET_ID to "" should not add a trailing slash after assets #6454 [Bob Silva/chrismear]

* Force *_url named routes to show the host in ActionView [Rick Olson]

  <%= url_for ... %> # no host
  <%= foo_path %>    # no host
  <%= foo_url %>     # host!

* Add support for converting blocks into function arguments to JavaScriptGenerator#call and JavaScriptProxy#call. [Sam Stephenson]

* Add JavaScriptGenerator#literal for wrapping a string in an object whose #to_json is the string itself. [Sam Stephenson]

* Add <%= escape_once html %> to escape html while leaving any currently escaped entities alone.  Fix button_to double-escaping issue. [Rick Olson]

* Fix double-escaped entities, such as &amp;amp;, &amp;#123;, etc. [Rick Olson]

* Fix routing to correctly determine when generation fails. Closes #6300. [psross].

* Fix broken assert_generates when extra keys are being checked. [Jamis Buck]

* Replace KCODE checks with String#chars for truncate.  Closes #6385 [Manfred Stienstra]

* Make page caching respect the format of the resource that is being requested even if the current route is the default route so that, e.g. posts.rss is not transformed by url_for to '/' and subsequently cached as '/index.html' when it should be cached as '/posts.rss'.  [Marcel Molina Jr.]

* Use String#chars in TextHelper::excerpt. Closes #6386 [Manfred Stienstra]

* Fix relative URL root matching problems. [Mark Imbriaco]

* Fix filter skipping in controller subclasses.  #5949, #6297, #6299 [Martin Emde]

* render_text may optionally append to the response body. render_javascript appends by default. This allows you to chain multiple render :update calls by setting @performed_render = false between them (awaiting a better public API).  [Jeremy Kemper]

* Rename test assertion to prevent shadowing. Closes #6306. [psross]

* Fixed that NumberHelper#number_to_delimiter should respect precision of higher than two digits #6231 [Philip Hallstrom]

* Fixed that FormHelper#radio_button didn't respect an :id being passed in #6266 [evansj]

* Added an html_options hash parameter to javascript_tag() and update_page_tag() helpers #6311 [tzaharia]. Example:

    update_page_tag :defer => 'true' { |page| ... }

  Gives:

    <script defer="true" type="text/javascript">...</script>

  Which is needed for dealing with the IE6 DOM when it's not yet fully loaded.

* Fixed that rescue template path shouldn't be hardcoded, then it's easier to hook in your own #6295 [Mike Naberezny]

* Fixed escaping of backslashes in JavaScriptHelper#escape_javascript #6302 [sven@c3d2.de]

* Fixed that some 500 rescues would cause 500's themselves because the response had not yet been generated #6329 [cmselmer]

* respond_to :html doesn't assume .rhtml.  #6281 [Hampton Catlin]

* Fixed some deprecation warnings in ActionPack [Rick Olson]

* assert_select_rjs decodes escaped unicode chars since the Javascript generators encode them.  #6240 [japgolly]

* Deprecation: @cookies, @headers, @request, @response will be removed after 1.2. Use the corresponding method instead.  [Jeremy Kemper]

* Make the :status parameter expand to the default message for that status code if it is an integer. Also support symbol statuses. [Jamis Buck]. Examples:

    head :status => 404        # expands to "404 Not Found"
    head :status => :not_found # expands to "404 Not Found"
    head :status => :created   # expands to "201 Created"

* Add head(options = {}) for responses that have no body. [Jamis Buck]. Examples:

    head :status => 404 # return an empty response with a 404 status
    head :location => person_path(@person), :status => 201

* Fix bug that kept any before_filter except the first one from being able to halt the before_filter chain.  [Rick Olson]

* strip_links is case-insensitive.  #6285 [tagoh, Bob Silva]

* Clear the cache of possible controllers whenever Routes are reloaded. [Nicholas Seckar]

* Filters overhaul including meantime filter support using around filters + blocks.  #5949 [Martin Emde, Roman Le Negrate, Stefan Kaes, Jeremy Kemper]

* Update CGI process to allow sessions to contain namespaced models. Closes #4638. [dfelstead@site5.com]

* Fix routing to respect user provided requirements and defaults when assigning default routing options (such as :action => 'index'). Closes #5950. [Nicholas Seckar]

* Rescue Errno::ECONNRESET to handle an unexpectedly closed socket connection. Improves SCGI reliability.  #3368, #6226 [sdsykes, fhanshaw@vesaria.com]

* Added that respond_to blocks will automatically set the content type to be the same as is requested [David Heinemeier Hansson]. Examples:

    respond_to do |format|
      format.html { render :text => "I'm being sent as text/html" }
      format.rss  { render :text => "I'm being sent as application/rss+xml" }
      format.atom { render :text => "I'm being sent as application/xml", :content_type => Mime::XML }
    end

* Added utf-8 as the default charset for all renders. You can change this default using ActionController::Base.default_charset=(encoding) [David Heinemeier Hansson]

* Added proper getters and setters for content type and charset [David Heinemeier Hansson]. Example of what we used to do:

    response.headers["Content-Type"] = "application/atom+xml; charset=utf-8"

  ...now:

    response.content_type = Mime::ATOM
    response.charset      = "utf-8"

* Declare file extensions exempt from layouts.  #6219 [brandon]
    Example: ActionController::Base.exempt_from_layout 'rpdf'

* Add chained replace/update support for assert_select_rjs [Rick Olson]

    Given RJS like...

      page['test1'].replace "<div id=\"1\">foo</div>"
      page['test2'].replace_html "<div id=\"2\">foo</div>"

    Test it with...

      assert_select_rjs :chained_replace
      assert_select_rjs :chained_replace, "test1"

      assert_select_rjs :chained_replace_html
      assert_select_rjs :chained_replace_html, "test2"

* Load helpers in alphabetical order for consistency. Resolve cyclic javascript_helper dependency.  #6132, #6178 [choonkeat@gmail.com]

* Skip params with empty names, such as the &=Save query string from <input type="submit"/>.  #2569 [Manfred Stienstra, raphinou@yahoo.com]

* Fix assert_tag so that :content => "foo" does not match substrings, but only exact strings. Use :content => /foo/ to match substrings. #2799 [Eric Hodel]

* Update JavaScriptGenerator#show/hide/toggle/remove to new Prototype syntax for multiple ids,  #6068 [petermichaux@gmail.com]

* Update UrlWriter to support :only_path. [Nicholas Seckar, Dave Thomas]

* Fixed JavaScriptHelper#link_to_function and JavaScriptHelper#button_to_function to have the script argument be optional [David Heinemeier Hansson]. So what used to require a nil, like this:

    link_to("Hider", nil, :class => "hider_link") { |p| p[:something].hide }

  ...can be written like this:

    link_to("Hider", :class => "hider_link") { |p| p[:something].hide }

* Added access to nested attributes in RJS #4548 [richcollins@gmail.com]. Examples:

    page['foo']['style']                  # => $('foo').style;
    page['foo']['style']['color']         # => $('blank_slate').style.color;
    page['foo']['style']['color'] = 'red' # => $('blank_slate').style.color = 'red';
    page['foo']['style'].color = 'red'    # => $('blank_slate').style.color = 'red';

* Fixed that AssetTagHelper#image_tag and others using compute_public_path should not modify the incoming source argument (closes #5102) [eule@space.ch]

* Deprecated the auto-appending of .png to AssetTagHelper#image_tag calls that doesn't have an extension [David Heinemeier Hansson]

* Fixed FormOptionsHelper#select to respect :selected value #5813

* Fixed TextHelper#simple_format to deal with multiple single returns within a single paragraph #5835 [moriq@moriq.com]

* Fixed TextHelper#pluralize to handle 1 as a string #5909 [rails@bencurtis.com]

* Improved resolution of DateHelper#distance_of_time_in_words for better precision #5994 [Bob Silva]

* Changed that uncaught exceptions raised any where in the application will cause RAILS_ROOT/public/500.html to be read and shown instead of just the static "Application error (Rails)" [David Heinemeier Hansson]

* Added deprecation language for pagination which will become a plugin by Rails 2.0 [David Heinemeier Hansson]

* Added deprecation language for in_place_editor and auto_complete_field that both pieces will become plugins by Rails 2.0 [David Heinemeier Hansson]

* Deprecated all of ActionController::Dependencies. All dependency loading is now handled from Active Support [David Heinemeier Hansson]

* Added assert_select* for CSS selector-based testing (deprecates assert_tag) #5936 [assaf.arkin@gmail.com]

* radio_button_tag generates unique id attributes.  #3353 [Bob Silva, somekool@gmail.com]

* strip_tags passes through blank args such as nil or "".  #2229, #6702 [duncan@whomwah.com, dharana]

* Cleanup assert_tag :children counting.  #2181 [jamie@bravenet.com]

* button_to accepts :method so you can PUT and DELETE with it.  #6005 [Dan Webb]

* Update sanitize text helper to strip plaintext tags, and <img src="javascript:bang">.  [Rick Olson]

* Add routing tests to assert that RoutingError is raised when conditions aren't met.  Closes #6016 [Nathan Witmer]

* Make auto_link parse a greater subset of valid url formats. [Jamis Buck]

* Integration tests: headers beginning with X aren't excluded from the HTTP_ prefix, so X-Requested-With becomes HTTP_X_REQUESTED_WITH as expected. [Mike Clark]

* Switch to using FormEncodedPairParser for parsing request parameters. [Nicholas Seckar, David Heinemeier Hansson]

* respond_to .html now always renders #{action_name}.rhtml so that registered custom template handlers do not override it in priority. Custom mime types require a block and throw proper error now. [Tobias Lütke]

* Deprecation: test deprecated instance vars in partials. [Jeremy Kemper]

* Add UrlWriter to allow writing urls from Mailers and scripts. [Nicholas Seckar]

* Relax Routing's anchor pattern warning; it was preventing use of [^/] inside restrictions. [Nicholas Seckar]

* Add controller_paths variable to Routing. [Nicholas Seckar]

* Fix assert_redirected_to issue with named routes for module controllers.  [Rick Olson]

* Tweak RoutingError message to show option diffs, not just missing named route significant keys. [Rick Olson]

* Invoke method_missing directly on hidden actions. Closes #3030. [Nicholas Seckar]

* Add RoutingError exception when RouteSet fails to generate a path from a Named Route. [Rick Olson]

* Replace Reloadable with Reloadable::Deprecated. [Nicholas Seckar]

* Deprecation: check whether instance variables have been monkeyed with before assigning them to deprecation proxies. Raises a RuntimeError if so. [Jeremy Kemper]

* Add support for the param_name parameter to the auto_complete_field helper. #5026 [david.a.williams@gmail.com]

* Deprecation! @params, @session, @flash will be removed after 1.2. Use the corresponding instance methods instead. You'll get printed warnings during tests and logged warnings in dev mode when you access either instance variable directly. [Jeremy Kemper]

* Make Routing noisy when an anchor regexp is assigned to a segment. #5674 [François Beausoleil]

* Added months and years to the resolution of DateHelper#distance_of_time_in_words, such that "60 days ago" becomes "2 months ago" #5611 [pjhyett@gmail.com]

* Make controller_path available as an instance method.  #5724 [jmckible@gmail.com]

* Update query parser to support adjacent hashes. [Nicholas Seckar]

* Make action caching aware of different formats for the same action so that, e.g.  foo.xml is cached separately from foo.html. Implicitly set content type when reading in cached content with mime revealing extensions so the entire onous isn't on the webserver. [Marcel Molina Jr.]

* Restrict Request Method hacking with ?_method to POST requests.  [Rick Olson]

* Fixed the new_#{resource}_url route and added named route tests for Simply Restful.  [Rick Olson]

* Added map.resources from the Simply Restful plugin [David Heinemeier Hansson]. Examples (the API has changed to use plurals!):

    map.resources :messages
    map.resources :messages, :comments
    map.resources :messages, :new => { :preview => :post }

* Fixed that integration simulation of XHRs should set Accept header as well [Edward Frederick]

* TestRequest#reset_session should restore a TestSession, not a hash [Michael Koziarski]

* Don't search a load-path of '.' for controller files [Jamis Buck]

* Update integration.rb to require test_process explicitly instead of via Dependencies. [Nicholas Seckar]

* Fixed that you can still access the flash after the flash has been reset in reset_session.  Closes #5584 [lmarlow]

* Allow form_for and fields_for to work with indexed form inputs.  [Jeremy Kemper, Matt Lyon]

  <% form_for 'post[]', @post do |f| -%>
  <% end -%>

* Remove leak in development mode by replacing define_method with module_eval. [Nicholas Seckar]

* Provide support for decimal columns to form helpers. Closes #5672. [Dave Thomas]

* Pass :id => nil or :class => nil to error_messages_for to supress that html attribute. #3586 [olivier_ansaldi@yahoo.com, sebastien@goetzilla.info]

* Reset @html_document between requests so assert_tag works. #4810 [Jarkko Laine, easleydp@gmail.com]

* Integration tests behave well with render_component. #4632 [edward.frederick@revolution.com, dev.rubyonrails@maxdunn.com]

* Added exception handling of missing layouts #5373 [chris@ozmm.org]

* Fixed that real files and symlinks should be treated the same when compiling templates #5438 [zachary@panandscan.com]

* Fixed that the flash should be reset when reset_session is called #5584 [Shugo Maeda]

* Added special case for "1 Byte" in NumberHelper#number_to_human_size #5593 [murpyh@rubychan.de]

* Fixed proper form-encoded parameter parsing for requests with "Content-Type: application/x-www-form-urlencoded; charset=utf-8" (note the presence of a charset directive) [David Heinemeier Hansson]

* Add route_name_path method to generate only the path for a named routes. For example, map.person will add person_path. [Nicholas Seckar]

* Avoid naming collision among compiled view methods. [Jeremy Kemper]

* Fix CGI extensions when they expect string but get nil in Windows. Closes #5276 [Mislav Marohnić]

* Determine the correct template_root for deeply nested components.  #2841 [s.brink@web.de]

* Fix that routes with *path segments in the recall can generate URLs. [Rick Olson]

* Fix strip_links so that it doesn't hang on multiline <acronym> tags [Jamis Buck]

* Remove problematic control chars in rescue template. #5316 [Stefan Kaes]

* Make sure passed routing options are not mutated by routing code. #5314 [Blair Zajac]

* Make sure changing the controller from foo/bar to bing/bang does not change relative to foo. [Jamis Buck]

* Escape the path before routing recognition. #3671

* Make sure :id and friends are unescaped properly. #5275 [me@julik.nl]

* Rewind readable CGI params so others may reread them (such as CGI::Session when passing the session id in a multipart form).  #210 [mklame@atxeu.com, matthew@walker.wattle.id.au]

* Added Mime::TEXT (text/plain) and Mime::ICS (text/calendar) as new default types [David Heinemeier Hansson]

* Added Mime::Type.register(string, symbol, synonyms = []) for adding new custom mime types [David Heinemeier Hansson]. Example: Mime::Type.register("image/gif", :gif)

* Added support for Mime objects in render :content_type option [David Heinemeier Hansson]. Example: render :text => some_atom, :content_type => Mime::ATOM

* Add :status option to send_data and send_file. Defaults to '200 OK'.  #5243 [Manfred Stienstra <m.stienstra@fngtps.com>]

* Routing rewrite. Simpler, faster, easier to understand. The published API for config/routes.rb is unchanged, but nearly everything else is different, so expect breakage in plugins and libs that try to fiddle with routes. [Nicholas Seckar, Jamis Buck]

  map.connect '/foo/:id', :controller => '...', :action => '...'
  map.connect '/foo/:id.:format', :controller => '...', :action => '...'
  map.connect '/foo/:id', ..., :conditions => { :method => :get }

* Cope with missing content type and length headers. Parse parameters from multipart and urlencoded request bodies only. [Jeremy Kemper]

* Accept multipart PUT parameters. #5235 [guy.naor@famundo.com]

* Added interrogation of params[:format] to determine Accept type. If :format is specified and matches a declared extension, like "rss" or "xml", that mime type will be put in front of the accept handler. This means you can link to the same action from different extensions and use that fact to determine output [David Heinemeier Hansson]. Example:

  class WeblogController < ActionController::Base
    def index
      @posts = Post.find :all

      respond_to do |format|
        format.html
        format.xml { render :xml => @posts.to_xml }
        format.rss { render :action => "feed.rxml" }
      end
    end
  end

  # returns HTML when requested by a browser, since the browser
  # has the HTML mimetype at the top of its priority list
  Accept: text/html
  GET /weblog

  # returns the XML
  Accept: application/xml
  GET /weblog

  # returns the HTML
  Accept: application/xml
  GET /weblog.html

  # returns the XML
  Accept: text/html
  GET /weblog.xml

  All this relies on the fact that you have a route that includes .:format.

* Expanded :method option in FormTagHelper#form_tag, FormHelper#form_for, PrototypeHelper#remote_form_for, PrototypeHelper#remote_form_tag, and PrototypeHelper#link_to_remote to allow for verbs other than GET and POST by automatically creating a hidden form field named _method, which will simulate the other verbs over post [David Heinemeier Hansson]

* Added :method option to UrlHelper#link_to, which allows for using other verbs than GET for the link. This replaces the :post option, which is now deprecated. Example: link_to "Destroy", person_url(:id => person), :method => :delete [David Heinemeier Hansson]

* follow_redirect doesn't complain about being redirected to the same controller. #5153 [dymo@mk.ukrtelecom.ua]

* Add layout attribute to response object with the name of the layout that was rendered, or nil if none rendered. [Kevin Clark]

* Fix NoMethodError when parsing params like &&. [Adam Greenfield]

* form.text_area handles the :size option just like the original text_area (:size => '60x10' becomes cols="60" rows="10").  [Jeremy Kemper]

* Excise ingrown code from FormOptionsHelper#options_for_select. #5008 [anonymous]

* Small fix in routing to allow dynamic routes (broken after [4242]) [Rick Olson]

    map.connect '*path', :controller => 'files', :action => 'show'

* Use #flush between switching from #write to #syswrite. Closes #4907. [Blair Zajac <blair@orcaware.com>]

* Allow error_messages_for to report errors for multiple objects, as well as support for customizing the name of the object in the error summary header. Closes #4186. [andrew@redlinesoftware.com, Marcel Molina Jr.]

  error_messages_for :account, :user, :subscription, :object_name => :account

* Fix assert_redirected_to tests according to real-world usage.  Also, don't fail if you add an extra :controller option: [Rick Olson]

    redirect_to :action => 'new'
    assert_redirected_to :controller => 'monkeys', :action => 'new'

* Diff compared routing options.  Allow #assert_recognizes to take a second arg as a hash to specify optional request method [Rick Olson]

    assert_recognizes({:controller => 'users', :action => 'index'}, 'users')
    assert_recognizes({:controller => 'users', :action => 'create'}, {:path => 'users', :method => :post})

* Diff compared options with #assert_redirected_to [Rick Olson]

* Add support in routes for semicolon delimited "subpaths", like /books/:id;:action [Jamis Buck]

* Change link_to_function and button_to_function to (optionally) take an update_page block instead of a JavaScript string. Closes #4804. [zraii@comcast.net, Sam Stephenson]

* Modify routing so that you can say :require => { :method => :post } for a route, and the route will never be selected unless the request method is POST. Only works for route recognition, not for route generation. [Jamis Buck]

* Added :add_headers option to verify which merges a hash of name/value pairs into the response's headers hash if the prerequisites cannot be satisfied. [Sam Stephenson]
  ex. verify :only => :speak, :method => :post,
             :render => { :status => 405, :text => "Must be post" },
             :add_headers => { "Allow" => "POST" }


*1.12.5* (August 10th, 2006)

* Updated security fix


*1.12.4* (August 8th, 2006)

* Cache CgiRequest#request_parameters so that multiple calls don't re-parse multipart data. [Rick Olson]

* Fixed that remote_form_for can leave out the object parameter and default to the instance variable of the object_name, just like form_for [David Heinemeier Hansson]

* Added ActionController.filter_parameter_logging that makes it easy to remove passwords, credit card numbers, and other sensitive information from being logged when a request is handled.  #1897 [jeremye@bsa.ca.gov]

* Fixed that real files and symlinks should be treated the same when compiling templates.  #5438 [zachary@panandscan.com]

* Add :status option to send_data and send_file. Defaults to '200 OK'.  #5243 [Manfred Stienstra <m.stienstra@fngtps.com>]

* Update documentation for erb trim syntax. #5651 [matt@mattmargolis.net]

* Short documentation to mention use of Mime::Type.register. #5710 [choonkeat@gmail.com]


*1.12.3* (June 28th, 2006)

* Fix broken traverse_to_controller. We now:
  Look for a _controller.rb file under RAILS_ROOT to load.
  If we find it, we require_dependency it and return the controller it defined. (If none was defined we stop looking.)
  If we don't find it, we look for a .rb file under RAILS_ROOT to load. If we find it, and it loads a constant we keep looking.
  Otherwise we check to see if a directory of the same name exists, and if it does we create a module for it.


*1.12.2* (June 27th, 2006)

* Refinement to avoid exceptions in traverse_to_controller.

* (Hackish) Fix loading of arbitrary files in Ruby's load path by traverse_to_controller. [Nicholas Seckar]


*1.12.1* (April 6th, 2006)

* Fixed that template extensions would be cached development mode #4624 [Stefan Kaes]

* Update to Prototype 1.5.0_rc0 [Sam Stephenson]

* Honor skipping filters conditionally for only certain actions even when the parent class sets that filter to conditionally be executed only for the same actions. #4522 [Marcel Molina Jr.]

* Delegate xml_http_request in integration tests to the session instance. [Jamis Buck]

* Update the diagnostics template skip the useless '<controller not set>' text. [Nicholas Seckar]

* CHANGED DEFAULT: Don't parse YAML input by default, but keep it available as an easy option [David Heinemeier Hansson]

* Add additional autocompleter options [aballai, Thomas Fuchs]

* Fixed fragment caching of binary data on Windows #4493 [bellis@deepthought.org]

* Applied Prototype $() performance patches (#4465, #4477) and updated script.aculo.us [Sam Stephenson, Thomas Fuchs]

* Added automated timestamping to AssetTagHelper methods for stylesheets, javascripts, and images when Action Controller is run under Rails [David Heinemeier Hansson]. Example:

    image_tag("rails.png") # => '<img alt="Rails" src="/images/rails.png?1143664135" />'

  ...to avoid frequent stats (not a problem for most people), you can set RAILS_ASSET_ID in the ENV to avoid stats:

    ENV["RAILS_ASSET_ID"] = "2345"
    image_tag("rails.png") # => '<img alt="Rails" src="/images/rails.png?2345" />'

  This can be used by deployment managers to set the asset id by application revision


*1.12.0* (March 27th, 2006)

* Add documentation for respond_to. [Jamis Buck]

* Fixed require of bluecloth and redcloth when gems haven't been loaded #4446 [murphy@cYcnus.de]

* Update to Prototype 1.5.0_pre1 [Sam Stephenson]

* Change #form_for and #fields_for so that the second argument is not required [Dave Thomas]

    <% form_for :post, @post, :url => { :action => 'create' } do |f| -%>

  becomes...

    <% form_for :post, :url => { :action => 'create' } do |f| -%>

* Update to script.aculo.us 1.6 [Thomas Fuchs]

* Enable application/x-yaml processing by default [Jamis Buck]

* Fix double url escaping of remote_function. Add :escape => false option to ActionView's url_for. [Nicholas Seckar]

* Add :script option to in_place_editor to support evalScripts (closes #4194) [Cody Fauser]

* Fix mixed case enumerable methods in the JavaScript Collection Proxy (closes #4314) [Cody Fauser]

* Undo accidental escaping for mail_to; add regression test. [Nicholas Seckar]

* Added nicer message for assert_redirected_to (closes #4294) [court3nay]

    assert_redirected_to :action => 'other_host', :only_path => false

  when it was expecting...

    redirected_to :action => 'other_host', :only_path => true, :host => 'other.test.host'

  gives the error message...

    response is not a redirection to all of the options supplied (redirection is <{:only_path=>false, :host=>"other.test.host", :action=>"other_host"}>), difference: <{:only_path=>"true", :host=>"other.test.host"}>

* Change url_for to escape the resulting URLs when called from a view. [Nicholas Seckar, coffee2code]

* Added easy support for testing file uploads with fixture_file_upload #4105 [turnip@turnipspatch.com]. Example:

    # Looks in Test::Unit::TestCase.fixture_path + '/files/spongebob.png'
    post :change_avatar, :avatar => fixture_file_upload('/files/spongebob.png', 'image/png')

* Fixed UrlHelper#current_page? to behave even when url-escaped entities are present #3929 [jeremy@planetargon.com]

* Add ability for relative_url_root to be specified via an environment variable RAILS_RELATIVE_URL_ROOT. [isaac@reuben.com, Nicholas Seckar]

* Fixed link_to "somewhere", :post => true to produce valid XHTML by using the parentnode instead of document.body for the instant form #3007 [Bob Silva]

* Added :function option to PrototypeHelper#observe_field/observe_form that allows you to call a function instead of submitting an ajax call as the trigger #4268 [jonathan@daikini.com]

* Make Mime::Type.parse consider q values (if any) [Jamis Buck]

* XML-formatted requests are typecast according to "type" attributes for :xml_simple [Jamis Buck]

* Added protection against proxy setups treating requests as local even when they're not #3898 [Steve Purcell]

* Added TestRequest#raw_post that simulate raw_post from CgiRequest #3042 [François Beausoleil]

* Underscore dasherized keys in formatted requests [Jamis Buck]

* Add MimeResponds::Responder#any for managing multiple types with identical responses [Jamis Buck]

* Make the xml_http_request testing method set the HTTP_ACCEPT header [Jamis Buck]

* Add Verification to scaffolds.   Prevent destructive actions using GET [Michael Koziarski]

* Avoid hitting the filesystem when using layouts by using a File.directory? cache. [Stefan Kaes, Nicholas Seckar]

* Simplify ActionController::Base#controller_path [Nicholas Seckar]

* Added simple alert() notifications for RJS exceptions when config.action_view.debug_rjs = true. [Sam Stephenson]

* Added :content_type option to render, so you can change the content type on the fly [David Heinemeier Hansson]. Example: render :action => "atom.rxml", :content_type => "application/atom+xml"

* CHANGED DEFAULT: The default content type for .rxml is now application/xml instead of type/xml, see http://www.xml.com/pub/a/2004/07/21/dive.html for reason [David Heinemeier Hansson]

* Added option to render action/template/file of a specific extension (and here by template type). This means you can have multiple templates with the same name but a different extension [David Heinemeier Hansson]. Example:

    class WeblogController < ActionController::Base
      def index
        @posts = Post.find :all

        respond_to do |type|
          type.html # using defaults, which will render weblog/index.rhtml
          type.xml  { render :action => "index.rxml" }
          type.js   { render :action => "index.rjs" }
        end
      end
    end

* Added better support for using the same actions to output for different sources depending on the Accept header [David Heinemeier Hansson]. Example:

    class WeblogController < ActionController::Base
      def create
        @post = Post.create(params[:post])

        respond_to do |type|
          type.js   { render }  # renders create.rjs
          type.html { redirect_to :action => "index" }
          type.xml  do
            headers["Location"] = url_for(:action => "show", :id => @post)
            render(:nothing, :status => "201 Created")
          end
        end
      end
    end

* Added Base#render(:xml => xml) that works just like Base#render(:text => text), but sets the content-type to text/xml and the charset to UTF-8 [David Heinemeier Hansson]

* Integration test's url_for now runs in the context of the last request (if any) so after post /products/show/1 url_for :action => 'new' will yield /product/new  [Tobias Lütke]

* Re-added mixed-in helper methods for the JavascriptGenerator.  Moved JavascriptGenerators methods to a module that is mixed in after the helpers are added.  Also fixed that variables set in the enumeration methods like #collect are set correctly.  Documentation added for the enumeration methods [Rick Olson].  Examples:

    page.select('#items li').collect('items') do |element|
      element.hide
    end
    # => var items = $$('#items li').collect(function(value, index) { return value.hide(); });

* Added plugin support for parameter parsers, which allows for better support for REST web services. By default, posts submitted with the application/xml content type is handled by creating a XmlSimple hash with the same name as the root element of the submitted xml. More handlers can easily be registered like this:

    # Assign a new param parser to a new content type
    ActionController::Base.param_parsers['application/atom+xml'] = Proc.new do |data|
      node = REXML::Document.new(post)
     { node.root.name => node.root }
    end

    # Assign the default XmlSimple to a new content type
    ActionController::Base.param_parsers['application/backpack+xml'] = :xml_simple

Default YAML web services were retired, ActionController::Base.param_parsers carries an example which shows how to get this functionality back. As part of this new plugin support, request.[formatted_post?, xml_post?, yaml_post? and post_format] were all deprecated in favor of request.content_type [Tobias Lütke]

* Fixed Effect.Appear in effects.js to work with floats in Safari #3524, #3813, #3044 [Thomas Fuchs]

* Fixed that default image extension was not appended when using a full URL with AssetTagHelper#image_tag #4032, #3728 [rubyonrails@beautifulpixel.com]

* Added that page caching will only happen if the response code is less than 400 #4033 [g.bucher@teti.ch]

* Add ActionController::IntegrationTest to allow high-level testing of the way the controllers and routes all work together [Jamis Buck]

* Added support to AssetTagHelper#javascript_include_tag for having :defaults appear anywhere in the list, so you can now make one call ala javascript_include_tag(:defaults, "my_scripts") or javascript_include_tag("my_scripts", :defaults) depending on how you want the load order #3506 [Bob Silva]

* Added support for visual effects scoped queues to the visual_effect helper #3530 [Abdur-Rahman Advany]

* Added .rxml (and any non-rhtml template, really) supportfor CaptureHelper#content_for and CaptureHelper#capture #3287 [Brian Takita]

* Added script.aculo.us drag and drop helpers to RJS [Thomas Fuchs]. Examples:

    page.draggable 'product-1'
    page.drop_receiving 'wastebasket', :url => { :action => 'delete' }
    page.sortable 'todolist', :url => { action => 'change_order' }

* Fixed that form elements would strip the trailing [] from the first parameter #3545 [ruby@bobsilva.com]

* During controller resolution, update the NameError suppression to check for the expected constant. [Nicholas Seckar]

* Update script.aculo.us to V1.5.3 [Thomas Fuchs]

* Added various InPlaceEditor options, #3746, #3891, #3896, #3906 [Bill Burcham, ruairi, sl33p3r]

* Added :count option to pagination that'll make it possible for the ActiveRecord::Base.count call to using something else than * for the count. Especially important for count queries using DISTINCT #3839 [Stefan Kaes]

* Update script.aculo.us to V1.5.2 [Thomas Fuchs]

* Added element and collection proxies to RJS [David Heinemeier Hansson]. Examples:

    page['blank_slate']                  # => $('blank_slate');
    page['blank_slate'].show             # => $('blank_slate').show();
    page['blank_slate'].show('first').up # => $('blank_slate').show('first').up();

    page.select('p')                      # => $$('p');
    page.select('p.welcome b').first      # => $$('p.welcome b').first();
    page.select('p.welcome b').first.hide # => $$('p.welcome b').first().hide();

* Add JavaScriptGenerator#replace for replacing an element's "outer HTML". #3246 [tom@craz8.com, Sam Stephenson]

* Remove over-engineered form_for code for a leaner implementation. [Nicholas Seckar]

* Document form_for's :html option. [Nicholas Seckar]

* Major components cleanup and speedup.  #3527 [Stefan Kaes]

* Fix problems with pagination and :include.  [Kevin Clark]

* Add ActiveRecordTestCase for testing AR integration. [Kevin Clark]

* Add Unit Tests for pagination [Kevin Clark]

* Add :html option for specifying form tag options in form_for. [Sam Stephenson]

* Replace dubious controller parent class in filter docs. #3655, #3722  [info@rhalff.com, eigentone@gmail.com]

* Don't interpret the :value option on text_area as an html attribute. Set the text_area's value. #3752 [gabriel@gironda.org]

* Fix remote_form_for creates a non-ajax form. [Rick Olson]

* Don't let arbitrary classes match as controllers -- a potentially dangerous bug. [Nicholas Seckar]

* Fix Routing tests. Fix routing where failing to match a controller would prevent the rest of routes from being attempted. [Nicholas Seckar]

* Add :builder => option to form_for and friends. [Nicholas Seckar, Rick Olson]

* Fix controller resolution to avoid accidentally inheriting a controller from a parent module. [Nicholas Seckar]

* Set sweeper's @controller to nil after a request so that the controller may be collected between requests. [Nicholas Seckar]

* Subclasses of ActionController::Caching::Sweeper should be Reloadable. [Rick Olson]

* Document the :xhr option for verifications. #3666 [leeo]

* Added :only and :except controls to skip_before/after_filter just like for when you add filters [David Heinemeier Hansson]

* Ensure that the instance variables are copied to the template when performing render :update. [Nicholas Seckar]

* Add the ability to call JavaScriptGenerator methods from helpers called in update blocks. [Sam Stephenson]  Example:
  module ApplicationHelper
    def update_time
      page.replace_html 'time', Time.now.to_s(:db)
      page.visual_effect :highlight, 'time'
    end
  end

  class UserController < ApplicationController
    def poll
      render :update { |page| page.update_time }
    end
  end

* Add render(:update) to ActionView::Base. [Sam Stephenson]

* Fix render(:update) to not render layouts. [Sam Stephenson]

* Fixed that SSL would not correctly be detected when running lighttpd/fcgi behind lighttpd w/mod_proxy #3548 [Steve Purcell]

* Added the possibility to specify atomatic expiration for the memcachd session container #3571 [Stefan Kaes]

* Change layout discovery to take into account the change in semantics with File.join and nil arguments. [Marcel Molina Jr.]

* Raise a RedirectBackError if redirect_to :back is called when there's no HTTP_REFERER defined #3049 [Kevin Clark]

* Treat timestamps like datetimes for scaffolding purposes #3388 [Maik Schmidt]

* Fix IE bug with link_to "something", :post => true #3443 [Justin Palmer]

* Extract Test::Unit::TestCase test process behavior into an ActionController::TestProcess module. [Sam Stephenson]

* Pass along blocks from render_to_string to render. [Sam Stephenson]

* Add render :update for inline RJS. [Sam Stephenson]  Example:
  class UserController < ApplicationController
    def refresh
      render :update do |page|
        page.replace_html  'user_list', :partial => 'user', :collection => @users
        page.visual_effect :highlight, 'user_list'
      end
    end
  end

* allow nil objects for error_messages_for [Michael Koziarski]

* Refactor human_size to exclude decimal place if it is zero. [Marcel Molina Jr.]

* Update to Prototype 1.5.0_pre0 [Sam Stephenson]

* Automatically discover layouts when a controller is namespaced. #2199, #3424 [me@jonnii.com rails@jeffcole.net Marcel Molina Jr.]

* Add support for multiple proxy servers to CgiRequest#host [gaetanot@comcast.net]

* Documentation typo fix. #2367 [Blair Zajac]

* Remove Upload Progress. #2871 [Sean Treadway]

* Fix typo in function name mapping in auto_complete_field. #2929 #3446 [doppler@gmail.com phil.ross@gmail.com]

*  Allow auto-discovery of third party template library layouts. [Marcel Molina Jr.]

* Have the form builder output radio button, not check box, when calling the radio button helper. #3331 [LouisStAmour@gmail.com]

* Added assignment of the Autocompleter object created by JavaScriptMacroHelper#auto_complete_field to a local javascript variables [David Heinemeier Hansson]

* Added :on option for PrototypeHelper#observe_field that allows you to specify a different callback hook to have the observer trigger on [David Heinemeier Hansson]

* Added JavaScriptHelper#button_to_function that works just like JavaScriptHelper#link_to_function but uses a button instead of a href [David Heinemeier Hansson]

* Added that JavaScriptHelper#link_to_function will honor existing :onclick definitions when adding the function call [David Heinemeier Hansson]

* Added :disable_with option to FormTagHelper#submit_tag to allow for easily disabled submit buttons with different text [David Heinemeier Hansson]

* Make auto_link handle nil by returning quickly if blank? [Scott Barron]

* Make auto_link match urls with a port number specified. [Marcel Molina Jr.]

* Added support for toggling visual effects to ScriptaculousHelper::visual_effect, #3323. [Thomas Fuchs]

* Update to script.aculo.us to 1.5.0 rev. 3343 [Thomas Fuchs]

* Added :select option for JavaScriptMacroHelper#auto_complete_field that makes it easier to only use part of the auto-complete suggestion as the value for insertion [Thomas Fuchs]

* Added delayed execution of Javascript from within RJS #3264 [devslashnull@gmail.com]. Example:

    page.delay(20) do
      page.visual_effect :fade, 'notice'
    end

* Add session ID to default logging, but remove the verbose description of every step [David Heinemeier Hansson]

* Add the following RJS methods: [Sam Stephenson]

    * alert - Displays an alert() dialog
    * redirect_to - Changes window.location.href to simulate a browser redirect
    * call - Calls a JavaScript function
    * assign - Assigns to a JavaScript variable
    * << - Inserts an arbitrary JavaScript string

* Fix incorrect documentation for form_for [Nicholas Seckar]

* Don't include a layout when rendering an rjs template using render's :template option. [Marcel Molina Jr.]

*1.1.2* (December 13th, 2005)

* Become part of Rails 1.0

* Update to script.aculo.us 1.5.0 final (equals 1.5.0_rc6) [Thomas Fuchs]

* Update to Prototype 1.4.0 final [Sam Stephenson]

* Added form_remote_for (form_for meets form_remote_tag) [David Heinemeier Hansson]

* Update to script.aculo.us 1.5.0_rc6

* More robust relative url root discovery for SCGI compatibility.  This solves the 'SCGI routes problem' -- you no longer need to prefix all your routes with the name of the SCGI mountpoint.  #3070 [Dave Ringoen]

* Fix docs for text_area_tag. #3083. [Christopher Cotton]

* Change form_for and fields_for method signatures to take object name and object as separate arguments rather than as a Hash. [David Heinemeier Hansson]

* Introduce :selected option to the select helper.  Allows you to specify a selection other than the current value of object.method.  Specify :selected => nil to leave all options unselected.  #2991 [Jonathan Viney <jonathan@bluewire.net.nz>]

* Initialize @optional in routing code to avoid warnings about uninitialized access to an instance variable. [Nicholas Seckar]

* Make ActionController's render honor the :locals option when rendering a :file. #1665. [Emanuel Borsboom, Marcel Molina Jr.]

* Allow assert_tag(:conditions) to match the empty string when a tag has no children. Closes #2959. [Jamis Buck]

* Update html-scanner to handle CDATA sections better. Closes #2970. [Jamis Buck]

* Don't put flash in session if sessions are disabled.  [Jeremy Kemper]

* Strip out trailing &_= for raw post bodies. Closes #2868. [Sam Stephenson]

* Pass multiple arguments to Element.show and Element.hide in JavaScriptGenerator instead of using iterators. [Sam Stephenson]

* Improve expire_fragment documentation.  #2966 [court3nay]

* Correct docs for automatic layout assignment. #2610. [Charles M. Gerungan]

* Always create new AR sessions rather than trying too hard to avoid database traffic.  #2731 [Jeremy Kemper]

* Update to Prototype 1.4.0_rc4. Closes #2943 (old Array.prototype.reverse behavior can be obtained by passing false as an argument). [Sam Stephenson]

* Use Element.update('id', 'html') instead of $('id').innerHTML = 'html' in JavaScriptGenerator#replace_html so that script tags are evaluated. [Sam Stephenson]

* Make rjs templates always implicitly skip out on layouts. [Marcel Molina Jr.]

* Correct length for the truncate text helper.  #2913 [Stefan Kaes]

* Update to Prototype 1.4.0_rc3. Closes #1893, #2505, #2550, #2748, #2783. [Sam Stephenson]

* Add support for new rjs templates which wrap an update_page block. [Marcel Molina Jr.]

* Rename Version constant to VERSION. #2802 [Marcel Molina Jr.]

* Correct time_zone_options_for_select docs.  #2892 [pudeyo@rpi.com]

* Remove the unused, slow response_dump and session_dump variables from error pages.  #1222 [lmarlow]

* Performance tweaks: use Set instead of Array to speed up prototype helper include? calls.  Avoid logging code if logger is nil.  Inline commonly-called template presence checks.  #2880, #2881, #2882, #2883 [Stefan Kaes]

* MemCache store may be given multiple addresses.  #2869 [Ryan Carver <ryan@fivesevensix.com>]

* Handle cookie parsing irregularity for certain Nokia phones.  #2530 [zaitzow@gmail.com]

* Added PrototypeHelper::JavaScriptGenerator and PrototypeHelper#update_page for easily modifying multiple elements in an Ajax response. [Sam Stephenson]  Example:

    update_page do |page|
      page.insert_html :bottom, 'list', '<li>Last item</li>'
      page.visual_effect :highlight, 'list'
      page.hide 'status-indicator', 'cancel-link'
    end

  generates the following JavaScript:

    new Insertion.Bottom("list", "<li>Last item</li>");
    new Effect.Highlight("list");
    ["status-indicator", "cancel-link"].each(Element.hide);

* Refactored JavaScriptHelper into PrototypeHelper and ScriptaculousHelper [Sam Stephenson]

* Update to latest script.aculo.us version (as of [3031])

* Updated docs for in_place_editor, fixes a couple bugs and offers extended support for external controls [Justin Palmer]

* Update documentation for render :file.  #2858 [Tom Werner]

* Only include builtin filters whose filenames match /^[a-z][a-z_]*_helper.rb$/ to avoid including operating system metadata such as ._foo_helper.rb.  #2855 [court3nay]

* Added FormHelper#form_for and FormHelper#fields_for that makes it easier to work with forms for single objects also if they don't reside in instance variables [David Heinemeier Hansson]. Examples:

  <% form_for :person, @person, :url => { :action => "update" } do |f| %>
    First name: <%= f.text_field :first_name %>
    Last name : <%= f.text_field :last_name %>
    Biography : <%= f.text_area :biography %>
    Admin?    : <%= f.check_box :admin %>
  <% end %>

  <% form_for :person, person, :url => { :action => "update" } do |person_form| %>
    First name: <%= person_form.text_field :first_name %>
    Last name : <%= person_form.text_field :last_name %>

    <% fields_for :permission => person.permission do |permission_fields| %>
      Admin?  : <%= permission_fields.check_box :admin %>
    <% end %>
  <% end %>

* options_for_select allows any objects which respond_to? :first and :last rather than restricting to Array and Range.  #2824 [Jacob Robbins <jrobbins@cmj.com>, Jeremy Kemper]

* The auto_link text helper accepts an optional block to format the link text for each url and email address.  Example: auto_link(post.body) { |text| truncate(text, 10) }  [Jeremy Kemper]

* assert_tag uses exact matches for string conditions, instead of partial matches. Use regex to do partial matches. #2799 [Jamis Buck]

* CGI::Session::ActiveRecordStore.data_column_name = 'foobar' to use a different session data column than the 'data' default.  [nbpwie102@sneakemail.com]

* Do not raise an exception when default helper is missing; log a debug message instead.  It's nice to delete empty helpers.  [Jeremy Kemper]

* Controllers with acronyms in their names (e.g. PDFController) require the correct default helper (PDFHelper in file pdf_helper.rb).  #2262 [jeff@opendbms.com]


*1.11.0* (November 7th, 2005)

* Added request as instance method to views, so you can do <%= request.env["HTTP_REFERER"] %>, just like you can already access response, session, and the likes [David Heinemeier Hansson]

* Fix conflict with assert_tag and Glue gem #2255 [david.felstead@gmail.com]

* Add documentation to assert_tag indicating that it only works with well-formed XHTML #1937, #2570 [Jamis Buck]

* Added action_pack.rb stub so that ActionPack::Version loads properly [Sam Stephenson]

* Added short-hand to assert_tag so assert_tag :tag => "span" can be written as assert_tag "span" [David Heinemeier Hansson]

* Added skip_before_filter/skip_after_filter for easier control of the filter chain in inheritance hierachies [David Heinemeier Hansson]. Example:

    class ApplicationController < ActionController::Base
      before_filter :authenticate
    end

    class WeblogController < ApplicationController
      # will run the :authenticate filter
    end

    class SignupController < ActionController::Base
      # will not run the :authenticate filter
      skip_before_filter :authenticate
    end

* Added redirect_to :back as a short-hand for redirect_to(request.env["HTTP_REFERER"]) [David Heinemeier Hansson]

* Change javascript_include_tag :defaults to not use script.aculo.us loader, which facilitates the use of plugins for future script.aculo.us and third party javascript extensions, and provide register_javascript_include_default for plugins to specify additional JavaScript files to load. Removed slider.js and builder.js from actionpack. [Thomas Fuchs]

* Fix problem where redirecting components can cause an infinite loop [Rick Olson]

* Added support for the queue option on visual_effect [Thomas Fuchs]

* Update script.aculo.us to V1.5_rc4 [Thomas Fuchs]

* Fix that render :text didn't interpolate instance variables #2629, #2626 [Stefan Kaes]

* Fix line number detection and escape RAILS_ROOT in backtrace Regexp [Nicholas Seckar]

* Fixed document.getElementsByClassName from Prototype to be speedy again [Sam Stephenson]

* Recognize ./#{RAILS_ROOT} as RAILS_ROOT in error traces [Nicholas Seckar]

* Remove ARStore session fingerprinting [Nicholas Seckar]

* Fix obscure bug in ARStore [Nicholas Seckar]

* Added TextHelper#strip_tags for removing HTML tags from a string (using HTMLTokenizer) #2229 [marcin@junkheap.net]

* Added a reader for flash.now, so it's possible to do stuff like flash.now[:alert] ||= 'New if not set' #2422 [Caio Chassot]


*1.10.2* (October 26th, 2005)

* Reset template variables after using render_to_string [Stefan Kaes]

* Expose the session model backing CGI::Session

* Abbreviate RAILS_ROOT in traces


*1.10.1* (October 19th, 2005)

* Update error trace templates [Nicholas Seckar]

* Stop showing generated routing code in application traces [Nicholas Seckar]


*1.10.0* (October 16th, 2005)

* Make string-keys locals assigns optional. Add documentation describing depreciated state [Stefan Kaes]

* Improve line number detection for template errors [Nicholas Seckar]

* Update/clean up documentation (rdoc)

* Upgrade to Prototype 1.4.0_rc0 [Sam Stephenson]

* Added assert_vaild. Reports the proper AR error messages as fail message when the passed record is invalid [Tobias Lütke]

* Add temporary support for passing locals to render using string keys [Nicholas Seckar]

* Clean up error pages by providing better backtraces [Nicholas Seckar]

* Raise an exception if an attempt is made to insert more session data into the ActiveRecordStore data column than the column can hold. #2234.  [justin@textdrive.com]

* Removed references to assertions.rb from actionpack assert's backtraces. Makes error reports in functional unit tests much less noisy. [Tobias Lütke]

* Updated and clarified documentation for JavaScriptHelper to be more concise about the various options for including the JavaScript libs. [Thomas Fuchs]

* Hide "Retry with Breakpoint" button on error pages until feature is functional. [David Heinemeier Hansson]

* Fix Request#host_with_port to use the standard port when Rails is behind a proxy. [Nicholas Seckar]

* Escape query strings in the href attribute of URLs created by url_helper.  #2333 [Michael Schuerig <michael@schuerig.de>]

* Improved line number reporting for template errors [Nicholas Seckar]

* Added :locals support for render :inline #2463 [mdabney@cavoksolutions.com]

* Unset the X-Requested-With header when using the xhr wrapper in functional tests so that future requests aren't accidentally xhr'ed #2352 [me@julik.nl, Sam Stephenson]

* Unescape paths before writing cache to file system. #1877. [Damien Pollet]

* Wrap javascript_tag contents in a CDATA section and add a cdata_section method to TagHelper #1691 [Michael Schuerig, Sam Stephenson]

* Misc doc fixes (typos/grammar/etc). #2445. [coffee2code]

* Speed improvement for session_options. #2287. [Stefan Kaes]

* Make cacheing binary files friendly with Windows. #1975. [Rich Olson]

* Convert boolean form options form the tag_helper. #809. [Michael Schuerig <michael@schuerig.de>]

* Fixed that an instance variable with the same name as a partial should be implicitly passed as the partial :object #2269 [court3nay]

* Update Prototype to V1.4.0_pre11, script.aculo.us to [2502] [Thomas Fuchs]

* Make assert_tag :children count appropriately. Closes #2181. [jamie@bravenet.com]

* Forced newer versions of RedCloth to use hard breaks [David Heinemeier Hansson]

* Added new scriptaculous options for auto_complete_field #2343 [Manfred Stienstra]

* Don't prepend the asset host if the string is already a fully-qualified URL

* Updated to script.aculo.us V1.5.0_rc2 and Prototype to V1.4.0_pre7 [Thomas Fuchs]

* Undo condition change made in [2345] to prevent normal parameters arriving as StringIO.

* Tolerate consecutive delimiters in query parameters.  #2295 [darashi@gmail.com]

* Streamline render process, code cleaning. Closes #2294. [skae]

* Keep flash after components are rendered. #2291 [Rick Olson, Scott]

* Shorten IE file upload path to filename only to match other browsers.  #1507 [court3nay]

* Fix open/save dialog in IE not opening files send with send_file/send_data, #2279 [Thomas Fuchs]

* Fixed that auto_discovery_link_tag couldn't take a string as the URL [David Heinemeier Hansson]

* Fixed problem with send_file and WEBrick using stdout #1812 [David Heinemeier Hansson]

* Optimized tag_options to not sort keys, which is no longer necessary when assert_dom_equal and friend is available #1995 [skae]

* Added assert_dom_equal and assert_dom_not_equal to compare tags generated by the helpers in an order-indifferent manner #1995 [skae]

* Fixed that Request#domain caused an exception if the domain header wasn't set in the original http request #1795 [Michael Koziarski]

* Make the truncate() helper multi-byte safe (assuming $KCODE has been set to something other than "NONE") #2103

* Add routing tests from #1945 [ben@groovie.org]

* Add a routing test case covering #2101 [Nicholas Seckar]

* Cache relative_url_root for all webservers, not just Apache #2193 [skae]

* Speed up cookie use by decreasing string copying #2194 [skae]

* Fixed access to "Host" header with requests made by crappy old HTTP/1.0 clients #2124 [Marcel Molina Jr.]

* Added easy assignment of fragment cache store through use of symbols for included stores (old way still works too)

  Before:
    ActionController::Base.fragment_cache_store =
      ActionController::Base::Caching::Fragments::FileStore.new("/path/to/cache/directory")

  After:
    ActionController::Base.fragment_cache_store = :file_store, "/path/to/cache/directory"

* Added ActionController::Base.session_store=, session_store, and session_options to make it easier to tweak the session options (instead of going straight to ActionController::CgiRequest::DEFAULT_SESSION_OPTIONS)

* Added TextHelper#cycle to cycle over an array of values on each hit (useful for alternating row colors etc) #2154 [dave-ml@dribin.org]

* Ensure that request.path never returns nil. Closes #1675 [Nicholas Seckar]

* Add ability to specify Route Regexps for controllers. Closes #1917. [Sebastian Kanthak]

* Provide Named Route's hash methods as helper methods. Closes #1744. [Nicholas Seckar, Steve Purcell]

* Added :multipart option to ActiveRecordHelper#form to make it possible to add file input fields #2034 [jstirk@oobleyboo.com]

* Moved auto-completion and in-place editing into the Macros module and their helper counterparts into JavaScriptMacrosHelper

* Added in-place editing support in the spirit of auto complete with ActionController::Base.in_place_edit_for, JavascriptHelper#in_place_editor_field, and Javascript support from script.aculo.us #2038 [Jon Tirsen]

* Added :disabled option to all data selects that'll make the elements inaccessible for change #2167, #253 [eigentone]

* Fixed that TextHelper#auto_link_urls would include punctuation in the links #2166, #1671 [eigentone]

* Fixed that number_to_currency(1000, {:precision => 0})) should return "$1,000", instead of "$1,000." #2122 [sd@notso.net]

* Allow link_to_remote to use any DOM-element as the parent of the form elements to be submitted #2137 [erik@ruby-lang.nl]. Example:

    <tr id="row023">
      <td><input name="foo"/></td>
      <td><input name="bar"/></td>
      <td><%= link_to_remote 'Save', :update => "row023",
            :submit => "row023", :url => {:action => 'save_row'} %></td>
    </tr>

* Fixed that render :partial would fail when :object was a Hash (due to backwards compatibility issues) #2148 [Sam Stephenson]

* Fixed JavascriptHelper#auto_complete_for to only include unique items #2153 [Thomas Fuchs]

* Fixed all AssetHelper methods to work with relative paths, such that javascript_include_tag('stdlib/standard') will look in /javascripts/stdlib/standard instead of '/stdlib/standard/' #1963

* Avoid extending view instance with helper modules each request. Closes #1979

* Performance improvements to CGI methods. Closes #1980 [Stefan Kaes]

* Added :post option to UrlHelper#link_to that makes it possible to do POST requests through normal ahref links using Javascript

* Fixed overwrite_params

* Added ActionController::Base.benchmark and ActionController::Base.silence to allow for easy benchmarking and turning off the log

* Updated vendor copy of html-scanner to support better xml parsing

* Added :popup option to UrlHelper#link_to #1996 [gabriel.gironda@gmail.com]. Examples:

    link_to "Help", { :action => "help" }, :popup => true
    link_to "Busy loop", { :action => "busy" }, :popup => ['new_window', 'height=300,width=600']

* Drop trailing \000 if present on RAW_POST_DATA (works around bug in Safari Ajax implementation) #918

* Fix observe_field to fall back to event-based observation if frequency <= 0 #1916 [Michael Schubert]

* Allow use of the :with option for submit_to_remote #1936 [jon@instance-design.co.uk]

* AbstractRequest#domain returns nil when host is an ip address #2012 [Kevin Clark]

* ActionController documentation update #2051 [François Beausoleil]

* Yield @content_for_ variables to templates #2058 [Sam Stephenson]

* Make rendering an empty partial collection behave like :nothing => true #2080 [Sam Stephenson]

* Add option to specify the singular name used by pagination.

* Use string key to obtain action value. Allows indifferent hashes to be disabled.

* Added ActionView::Base.cache_template_loading back.

* Rewrote compiled templates to decrease code complexity. Removed template load caching in favour of compiled caching. Fixed template error messages. [Nicholas Seckar]

* Fix Routing to handle :some_param => nil better. [Nicholas Seckar, Luminas]

* Add support for :include with pagination (subject to existing constraints for :include with :limit and :offset) #1478 [Michael Schubert]

* Prevent the benchmark module from blowing up if a non-HTTP/1.1 request is processed

* Added :use_short_month option to select_month helper to show month names as abbreviations

* Make link_to escape the javascript in the confirm option #1964 [nicolas.pouillard@gmail.com]

* Make assert_redirected_to properly check URL's passed as strings #1910 [Scott Barron]

* Make sure :layout => false is always used when rendering inside a layout

* Use raise instead of assert_not_nil in Test::Unit::TestCase#process to ensure that the test variables (controller, request, response) have been set

* Make sure assigns are built for every request when testing #1866

* Allow remote_addr to be queried on TestRequest #1668

* Fixed bug when a partial render was passing a local with the same name as the partial

* Improved performance of test app req/sec with ~10% refactoring the render method #1823 [Stefan Kaes]

* Improved performance of test app req/sec with 5-30% through a series of Action Pack optimizations #1811 [Stefan Kaes]

* Changed caching/expiration/hit to report using the DEBUG log level and errors to use the ERROR log level instead of both using INFO

* Added support for per-action session management #1763

* Improved rendering speed on complicated templates by up to 100% (the more complex the templates, the higher the speedup) #1234 [Stefan Kaes]. This did necessasitate a change to the internals of ActionView#render_template that now has four parameters. Developers of custom view handlers (like Amrita) need to update for that.

* Added options hash as third argument to FormHelper#input, so you can do input('person', 'zip', :size=>10) #1719 [jeremye@bsa.ca.gov]

* Added Base#expires_in(seconds)/Base#expires_now to control HTTP content cache headers #1755 [Thomas Fuchs]

* Fixed line number reporting for Builder template errors #1753 [piotr]

* Fixed assert_routing so that testing controllers in modules works as expected [Nicholas Seckar, Rick Olson]

* Fixed bug with :success/:failure callbacks for the JavaScriptHelper methods #1730 [court3nay/Thomas Fuchs]

* Added named_route method to RouteSet instances so that RouteSet instance methods do not prevent certain names from being used. [Nicholas Seckar]

* Fixed routes so that routes which do not specify :action in the path or in the requirements have a default of :action => 'index', In addition, fixed url generation so that :action => 'index' does not need to be provided for such urls. [Nicholas Seckar, Markjuh]

* Worked around a Safari bug where it wouldn't pass headers through if the response was zero length by having render :nothing return ' ' instead of ''

* Fixed Request#subdomains to handle "foo.foo.com" correctly


*1.9.1* (11 July, 2005)

* Fixed that auto_complete_for didn't force the input string to lower case even as the db comparison was

* Fixed that Action View should always use the included Builder, never attempt to require the gem, to ensure compatibility

* Added that nil options are not included in tags, so tag("p", :ignore => nil) now returns <p /> not <p ignore="" />  but that tag("p", :ignore => "") still includes it #1465 [Michael Schuerig]

* Fixed that UrlHelper#link_to_unless/link_to_if used html_escape on the name if no link was to be applied. This is unnecessary and breaks its use with images #1649 [joergd@pobox.com]

* Improved error message for DoubleRenderError

* Fixed routing to allow for testing of *path components #1650 [Nicholas Seckar]

* Added :handle as an option to sortable_element to restrict the drag handle to a given class #1642 [thejohnny]

* Added a bunch of script.aculo.us features #1644, #1677, #1695 [Thomas Fuchs]
  * Effect.ScrollTo, to smoothly scroll the page to an element
  * Better Firefox flickering handling on SlideUp/SlideDown
  * Removed a possible memory leak in IE with draggables
  * Added support for cancelling dragging my hitting ESC
  * Added capability to remove draggables/droppables and redeclare sortables in dragdrop.js (this makes it possible to call sortable_element on the same element more than once, e.g. in AJAX returns that modify the sortable element. all current sortable 'stuff' on the element will be discarded and the sortable will be rebuilt)
  * Always reset background color on Effect.Highlight; this make change backwards-compatibility, to be sure include style="background-color:(target-color)" on your elements or else elements will fall back to their CSS rules (which is a good thing in most circumstances)
  * Removed circular references from element to prevent memory leaks (still not completely gone in IE)
  * Changes to class extension in effects.js
  * Make Effect.Highlight restore any previously set background color when finishing (makes effect work with CSS classes that set a background color)
  * Fixed myriads of memory leaks in IE and Gecko-based browsers [David Zülke]
  * Added incremental and local autocompleting and loads of documentation to controls.js [Ivan Krstic]
  * Extended the auto_complete_field helper to accept tokens option
  * Changed object extension mechanism to favor Object.extend to make script.aculo.us easily adaptable to support 3rd party libs like IE7.js [David Zülke]

* Fixed that named routes didn't use the default values for action and possible other parameters #1534 [Nicholas Seckar]

* Fixed JavascriptHelper#visual_effect to use camelize such that :blind_up will work #1639 [pelletierm@eastmedia.net]

* Fixed that a SessionRestoreError was thrown if a model object was placed in the session that wasn't available to all controllers. This means that it's no longer necessary to use the 'model :post' work-around in ApplicationController to have a Post model in your session.


*1.9.0* (6 July, 2005)

* Added logging of the request URI in the benchmark statement (makes it easy to grep for slow actions)

* Added javascript_include_tag :defaults shortcut that'll include all the default javascripts included with Action Pack (prototype, effects, controls, dragdrop)

* Cache several controller variables that are expensive to calculate #1229 [Stefan Kaes]

* The session class backing CGI::Session::ActiveRecordStore may be replaced with any class that duck-types with a subset of Active Record.  See docs for details #1238 [Stefan Kaes]

* Fixed that hashes was not working properly when passed by GET to lighttpd #849 [Nicholas Seckar]

* Fixed assert_template nil will be true when no template was rendered #1565 [maceywj@telus.net]

* Added :prompt option to FormOptions#select (and the users of it, like FormOptions#select_country etc) to create "Please select" style descriptors #1181 [Michael Schuerig]

* Added JavascriptHelper#update_element_function, which returns a Javascript function (or expression) that'll update a DOM element according to the options passed #933 [mortonda@dgrmm.net]. Examples:

    <%= update_element_function("products", :action => :insert, :position => :bottom, :content => "<p>New product!</p>") %>

    <% update_element_function("products", :action => :replace, :binding => binding) do %>
      <p>Product 1</p>
      <p>Product 2</p>
    <% end %>

* Added :field_name option to DateHelper#select_(year|month|day) to deviate from the year/month/day defaults #1266 [Marcel Molina Jr.]

* Added JavascriptHelper#draggable_element and JavascriptHelper#drop_receiving_element to facilitate easy dragging and dropping through the script.aculo.us libraries #1578 [Thomas Fuchs]

* Added that UrlHelper#mail_to will now also encode the default link title #749 [f.svehla@gmail.com]

* Removed the default option of wrap=virtual on FormHelper#text_area to ensure XHTML compatibility #1300 [thomas@columbus.rr.com]

* Adds the ability to include XML CDATA tags using Builder #1563 [Josh Knowles]. Example:

    xml.cdata! "some text" # => <![CDATA[some text]]>

* Added evaluation of <SCRIPT> blocks in content returned to Ajax calls #1577 [Thomas Fuchs/court3nay/Sean Treadway]

* Directly generate paths with a leading slash instead of tacking it on later.  #1543 [Nicholas Seckar]

* Fixed errant parameter modification in functional tests.  #1542 [Nicholas Seckar]

* Routes fail with leading slash #1540 [Nicholas Seckar]

* Added support for graceful error handling of Ajax calls #1217 [Jamis Buck/Thomas Fuchs]. Example:

    link_to_remote(
      "test",
      :url => { :action => "faulty" },
      :update => { :success => "good", :failure => "bad" },
      403 => "alert('Forbidden- got ya!')",
      404 => "alert('Nothing there...?')",
      :failure => "alert('Unkown error ' + request.status)")

* Attempt to explicitly flush the output at the end of CgiProcess#out

* Fixed assert_redirected_to to handle absolute controller paths properly #1472 [Rick Olson/Nicholas Seckar]

* Added event-based observations when frequency is not set on observe_field/form #1474 [flash@vanklinkenbergsoftware.nl]

* Added script.aculo.us Javascripts (controls.js, dragdrop.js, effects.js) (NEEDS MORE DESCRIPTION) #1509 [Thomas Fuchs]

* Fixed prototype to consider all fields it doesn't know as text (such as Safari's search) just like the browser in its serialization #1497 [Sean Treadway]

* Improved performance of Routes generation by a factor of 5 #1434 [Nicholas Seckar]

* Added named routes (NEEDS BETTER DESCRIPTION) #1434 [Nicholas Seckar]

* Improved AbstractRequest documentation #1483 [court3nay]

* Added ActionController::Base.allow_concurrency to control whether the application is thread-safe, so multi-threaded servers like WEBrick knows whether to apply a mutex around the performance of each action. Turned off by default. EXPERIMENTAL FEATURE.

* Added TextHelper#word_wrap(text, line_length = 80) #1449 [tuxie@dekadance.se]

* Added a fall-through action for form_remote_tag that'll be used in case Javascript is unavailable #1459 [Scott Barron]. Example:

    form_remote_tag :html => { :action => url_for(:controller => "some", :action => "place") }

* Added :xhr => true/false option to verify so you can ensure that a request is coming from an Ajax call or not #1464 [Thomas Fuchs]

* Added tag_options as a third parameter to AssetHelper#auto_discovery_link_tag to control options like the title of the link #1430 [Kevin Clark]

* Added option to pass in parameters to CaptureHelper#capture, so you can create more advanced view helper methods #1466 [duane.johnson@gmail.com]. Example:

    <% show_calendar(:year => 2005, :month => 6) do |day, options| %>
      <% options[:bgcolor] = '#dfd' if 10..15.include? day %>
      [<%= day %>]
    <% end %>

* Changed the default name of the input tag generated by FormTagHelper#submit_tag from "submit" to "commit" so it doesn't clash with form.submit() calls in Javascript #1271

* Fixed relative urls support for lighttpd #1048 [Nicholas Seckar/maznawak@nerim.net]

* Correct distance_of_time_in_words for integer arguments and make the second arg optional, treating the first arg as a duration in seconds.  #1458 [madrobby <thomas@fesch.at>]

* Fixed query parser to deal gracefully with equal signs inside keys and values #1345 [gorou].
  Example: /?sig=abcdef=:foobar=&x=y will pass now.

* Added Cuba to country list #1351 [todd]

* Fixed radio_button to work with numeric values #1352 [demetrius]

* Added :extension option to NumberHelper#number_to_phone #1361 [delynnb]

* Added button_to as a form-based solution to deal with harmful actions that should be hidden behind POSTs. This makes it just as easy as link_to to create a safe trigger for actions like destroy, although it's limited by being a block element, the fixed look, and a no-no inside other forms. #1371 [tom@moertel.com]

* Fixed image_tag so an exception is not thrown just because the image is missing and alt value can't be generated #1395 [Marcel Molina Jr.]

* Added a third parameter to TextHelper#auto_link called href_options for specifying additional tag options on the links generated #1401 [tyler.kovacs@gmail.com]. Example: auto_link(text, :all, { :target => "_blank" }) to have all the generated links open in a new window.

* Fixed TextHelper#highlight to return the text, not nil, if the phrase is blank #1409 [Patrick Lenz]

* Fixed TagHelper such that :name and 'name' keys in the options doesn't result in two attributes #1455 [take_tk]

* Ensure that helpers are only available to the controllers where they are defined and their subclasses.  #1394 [kdole@tamu.edu]

* render("foo/bar") works with a layout again

* Fixed double-singularization on scaffolded pagination call (Address would be turned into Addres) #1216, #1404 [nilsga]

* Removed the require hack used by functional testing to work around an earlier bug in rake.

* Allow distance_of_time_in_words to work with any value that responds to #to_time (like dates) #969

* Support :render option for :verify #1440 [Tobias Lütke]

* Updated vendor copy of html-scanner lib to 0.5.2, for bug fixes and optimizations. The :content option may be used as expected--to find a tag whose textual content is a particular value--in assert_tag, now.

* Changed test requests to come from 0.0.0.0 instead of 127.0.0.1 such that they don't trigger debugging screens on exceptions, but instead call rescue_action_in_public

* Modernize scaffolding to match the generator: use the new render method and change style from the warty @params["id"] to the sleek params[:id].  #1367

* Include :id in the action generated by the form helper method.  Then, for example, the controller can do Model.find(params[:id]) for both edit and update actions.  Updated scaffolding to take advantage.  #1367

* Add assertions with friendly messages to TestCase#process to ensure that @controller, @request, and @response are set.  #1367

* Arrays, hashes sent via multipart posts are converted to strings #1032 [dj@omelia.org, me@julik.nl]

* render(:layout => true) is a synonym for render(:layout => nil)

* Make sure the benchmarking render method always returns the output of the render.

* render(:action), render(:template) and render() are the only three calls that default to using a layout. All other render calls assume :layout => false. This also fixes send_file, which was applying a layout if one existed for the current action.

* verify with :redirect_to won't redirect if a redirect or render has already been performed #1350

* render(:partial => true) is identical to the behavior of the deprecated render_partial()

* Fixed render(:partial => "...") to use an empty Hash for the local assigns #1365

* Fixed Caching::Fragments::FileStore.delete to not raise an exception if the delete fails.

* Deprecated all render_* methods in favor of consolidating all rendering behavior in Base#render(options). This enables more natural use of combining options, such as layouts. Examples:

    +---------------------------------------------------------------+-------------------------------------------------------+
    | BEFORE                                                        | AFTER                                                 |
    +---------------------------------------------------------------+-------------------------------------------------------+
    | render_with_layout "weblog/show", "200 OK", "layouts/dialog"  | render :action => "show", :layout => "dialog"         |
    | render_without_layout "weblog/show"                           | render :action => "show", :layout => false            |
    | render_action "error", "404 Not Found"                        | render :action => "error", :status => "404 Not Found" |
    | render_template "xml.div('stuff')", "200 OK", :rxml           | render :inline => "xml.div('stuff')", :type => :rxml  |
    | render_text "hello world!"                                    | render :text => "hello world!"                        |
    | render_partial_collection "person", @people, nil, :a => 1     | render :partial => "person", :collection => @people,  |
    |                                                               |        :locals => { :a => 1 }                         |
    +---------------------------------------------------------------+-------------------------------------------------------+

* Deprecated redirect_to_path and redirect_to_url in favor of letting redirect_to do the right thing when passed either a path or url.

* Fixed use of an integer as return code for renders, so render_text "hello world", 404 now works #1327

* Fixed assert_redirect_to to work with redirect_to_path #869 [Nicholas Seckar]

* Fixed escaping of :method option in remote_form_tag #1218 [Rick Olson]

* Added Serbia and Montenegro to the country_select #1239 [todd@robotcoop.com]

* Fixed Request#remote_ip in testing #1251 [Jeremy Kemper]

* Fixed that compute_public_path should recognize external URLs, so image_tag("http://www.example.com/images/icon.gif") is not prefixed with the relative url path #1254 [victor-ronr-trac@carotena.net]

* Added support for descending year values in DateHelper#select_year, like select_year(Date.today, :start_year => 2005, :end_year => 1900), which would count down from 2005 to 1900 instead of the other way #1274 [nwoods@mail.com]

* Fixed that FormHelper#checkbox should return a checked checkbox if the value is the same as checked_value #1286 [Florian Weber]

* Fixed Form.disable in Prototype #1317 [Wintermute]

* Added accessors to logger, params, response, session, flash, and headers from the view, so you can write <% logger.info "stuff" %> instead of <% @logger.info "others" %> -- more consistent with the preferred way of accessing these attributes and collections from the controller

* Added support for POST data in form of YAML or XML, which is controller through the Content-Type header. Example request:

    Content-Type: application/xml
    <request><item><content>HelloWorld</content></item></request>

  ...is the same as:

    Content-Type: application/x-yaml
    ---
    item:
      content: HelloWorld

  ...is the same as:

    item[content]=HelloWorld

  Which in the end turns into { "item" => { "content" => "HelloWorld" } }. This makes it a lot easier to publish REST web services on top of your regular actions (as they won't care).

  Example Curl call:

    curl -H 'Content-Type: application/xml' -d '<request><item><content>KillMeMore</content></item></request>' http://www.example.com/service

  You can query to find out whether a given request came through as one of these types with:
    - request.post_format? (:url_encoded, :xml or :yaml)
    - request.formatted_post? (for either xml or yaml)
    - request.xml_post?
    - request.yaml_post?

* Added bundling of XmlSimple by Maik Schmidt

* Fixed that render_partial_collection should always return a string (and not sometimes an array, despite <%= %> not caring)

* Added TextHelper#sanitize that can will remove any Javascript handlers, blocks, and forms from an input of HTML.  This allows for use of HTML on public sites, but still be free of XSS issues. #1277 [Jamis Buck]

* Fixed the HTML scanner used by assert_tag where a infinite loop could be caused by a stray less-than sign in the input #1270 [Jamis Buck]

* Added functionality to assert_tag, so you can now do tests on the siblings of a node, to assert that some element comes before or after the element in question, or just to assert that some element exists as a sibling #1226 [Jamis Buck]

* Added better error handling for regexp caching expiration

* Fixed handling of requests coming from unknown HTTP methods not to kill the server

* Added that both AssetHelper#stylesheet_link_tag and AssetHelper#javascript_include_tag now accept an option hash as the last parameter, so you can do stuff like: stylesheet_link_tag "style", :media => "all"

* Added FormTagHelper#image_submit_tag for making submit buttons that uses images

* Added ActionController::Base.asset_host that will then be used by all the asset helpers. This enables you to easily offload static content like javascripts and images to a separate server tuned just for that.

* Fixed action/fragment caching using the filestore when a directory and a file wanted to use the same name. Now there's a .cache prefix that sidesteps the conflict #1188 [imbcmdth@hotmail.com]

* Fixed missing id uniqueness in FormTag#radio_button #1207 [Jarkko Laine]

* Fixed assert_redirected_to to work with :only_path => false #1204 [Alisdair McDiarmid]

* Fixed render_partial_collection to output an empty string instead of nil when handed an empty array #1202 [Ryan Carver]

* Improved the speed of regular expression expirations for caching by a factor of 10 #1221 [Jamis Buck]

* Removed dumping of template assigns on the rescue page as it would very easily include a ton of data making page loads take seconds (and the information was rarely helpful) #1222

* Added BenchmarkHelper that can measure the execution time of a block in a template and reports the result to the log. Example:

    <% benchmark "Notes section" do %>
      <%= expensive_notes_operation %>
    <% end %>

   Will add something like "Notes section (0.345234)" to the log.

* Added ActionController::Caching::Sweeper as an improved an easier to use sweeper. The new sweepers work on a single-step approach instead of two-steps like the old ones. Before

    def after_save(record)
      @list = record.is_a?(List) ? record : record.list
    end

    def filter(controller)
      controller.expire_page(:controller => "lists", :action => %w( show public feed ), :id => @list.id)
      controller.expire_action(:controller => "lists", :action => "all")
      @list.shares.each { |share| controller.expire_page(:controller => "lists", :action => "show", :id => share.url_key) }
    end

  ..after:

    def after_save(record)
      list = record.is_a?(List) ? record : record.list
      expire_page(:controller => "lists", :action => %w( show public feed ), :id => list.id)
      expire_action(:controller => "lists", :action => "all")
      list.shares.each { |share| expire_page(:controller => "lists", :action => "show", :id => share.url_key) }
    end

  The new sweepers can also observe on the actions themselves by implementing methods according to (before|after)_$controller_$action. Example of a callback that'll be called after PagesController#update_title has been performed:

      def after_pages_update_title
        expire_fragment(%r{pages/#{controller.assigns["page"].id}/.*})
      end

  Note that missing_method is delegated to the controller instance, which is assigned in a before filter. This means that you can call expire_fragment instead of @controller.expire_fragment.

* Added that Fragments#expire_fragment now accepts as a regular expression as the name thereby deprecating expire_matched_fragments

* Fixed that fragments shouldn't use the current host and the path as part of the key like pages does

* Added conditions to around_filters just like before_filter and after_filter


*1.8.1* (20th April, 2005)

* Added xml_http_request/xhr method for simulating XMLHttpRequest in functional tests #1151 [Sam Stephenson]. Example:

    xhr :post, :index

* Fixed that Ajax.Base.options.asynchronous wasn't being respected in Ajax.Request (thanks Jon Casey)

* Fixed that :get, :post, and the others should take a flash array as the third argument just like process #1144 [rails@cogentdude.com]

* Fixed a problem with Flash.now

* Fixed stringification on all assigned hashes. The sacrifice is that assigns[:person] won't work in testing. Instead assigns["person"] or assigns(:person) must be used. In other words, the keys of assigns stay strings but we've added a method-based accessor to appease the need for symbols.

* Fixed that rendering a template would require a connection to the database #1146


*1.8.0* (19th April, 2005)

* Added assert_tag and assert_no_tag as a much improved alternative to the deprecated assert_template_xpath_match #1126 [Jamis Buck]

* Deprecated the majority of all the testing assertions and replaced them with a much smaller core and access to all the collections the old assertions relied on. That way the regular test/unit assertions can be used against these. Added documentation about how to use it all.

* Added a wide range of new Javascript effects:
    * Effect.Puff zooms the element out and makes it smoothly transparent at the same time, giving a "puff" illusion #996 [thomas@fesch.at]
      After the animation is completed, the display property will be set to none.
      This effect will work on relative and absolute positioned elements.

    * Effect.Appear as the opposite of Effect.Fade #990 [thomas@fesch.at]
      You should return elements with style="display:none;" or a like class for this to work best and have no chance of flicker.

    * Effect.Squish for scaling down an element and making it disappear at the end #972 [thomas@fesch.at]

    * Effect.Scale for smoothly scaling images or text up and down #972 [thomas@fesch.at]

    * Effect.Fade which smoothly turns opacity from 100 to 0 and then hides the element #960 [thomas@fesch.at]

* Added Request#xml_http_request? (and an alias xhr?) to that'll return true when the request came from one of the Javascript helper methods (Ajax). This can be used to give one behavior for modern browsers supporting Ajax, another to old browsers #1127 [Sam Stephenson]

* Changed render_partial to take local assigns as the second parameter instead of an explicit object and then the assigns. So the API changes from:

    <%= render_partial "account", person, "rules" => regulations.rules %>

  ...to:

    <%= render_partial "account", :account => person, :rules => regulations.rules %>

  The old API will still work, though, and render_partial "account" will still assume :account => @account.

* Added support for web servers that use PATH_INFO instead of REQUEST_URI like IIS #1014 [BradG/Nicholas Seckar]

* Added graceful handling of PUT, DELETE, and OPTIONS requests for a complete coverage of REST functionality #1136 [Josh Knowles]

* Fixed that you can now pass an alternative :href option to link_to_function/remote in order to point to somewhere other than # if the javascript fails or is turned off. You can do the same with form_remote_tag by passing in :action. #1113 [Sam Stephenson]

* Fixed DateHelper to return values on the option tags such that they'll work properly in IE with form_remote_tag #1024 [Scott Raymond]

* Fixed FormTagHelper#check_box to respect checked #1049 [DelynnB]

* Added that render_partial called from a controller will use the action name as default #828 [Dan Peterson]

* Added Element.toggle, Element.show, and Element.hide to the prototype javascript library. Toggle.display has been deprecated, but will still work #992 [Lucas Carlson]

* Added that deleting a cookie should not just set it to an empty string but also instantly expire it #1118 [todd@robotcoop.com]

* Added AssetTagHelper#image_path, AssetTagHelper#javascript_path, and AssetTagHelper#stylesheet_path #1110 [Larry Halff]

* Fixed url_for(nil) in functional tests #1116 [Alisdair McDiarmid]

* Fixed error handling of broken layouts #1115 [Michael Schubert]

* Added submit_to_remote that allows you to trigger an Ajax form submition at the click of the submission button, which allows for multiple targets in a single form through the use of multiple submit buttons #930 [yrashk@gmail.com]

* Fixed pagination to work with joins #1034 [scott@sigkill.org]

* Fixed that *rest parameter in map.connect couldn't accept an empty list #1037 [Dee Zsombor]

* Added :confirm option to link_to_remote just like link_to has #1082 [yrashk@fp.org.ua]

* Added minute_step as an option to select_minute (and the helpers that use it) to jump in larger increments than just 1 minute. At 15, it would return 0, 15, 30, 45 options #1085 [ordwaye@evergreen.edu]

* Fixed that an exception would be thrown when an empty form was submitted #1090 [jan@ulbrich-boerwang.de]

* Moved TextHelper#human_size to NumberHelper#number_to_human_size, but kept an deprecated alias to the old method name

* Fixed that the content-type for some browsers could include an additional \r which made wonky things happen #1067 [Thomas Fuchs]

* Fixed that radio buttons shouldn't have a default size attribute #1074 [hendrik@mans.de]

* Added ActionView::Helpers::InstanceTag::DEFAULT_RADIO_OPTIONS that contains a hash of default options for radio buttons #1074 [hendrik@mans.de]

* Fixed that in some circumstances controllers outside of modules may have hidden ones inside modules. For example, admin/content might have been hidden by /content. #1075 [Nicholas Seckar]

* Added JavascriptHelper#periodically_call_remote in order to create areas of a page that update automatically at a set interval #945 [Jon Tirsen]

* Fixed Cache#expire_matched_fragments that couldn't recognize the difference between string and url_for options #1030 [Stefan Kaes]

* Added simulation of @request.request_uri in functional tests #1038 [Jamis Buck]

* Fixed autolinking to work better in more cases #1013 [Jamis Buck]

* Added the possible of using symbols in form helpers that relate to instance variables like text_field :account, :name in addition to text_field "account", "name"'

* Fixed javascript_include_tag to output type instead of language and conform to XHTML #1018 [Rick Olson]

* Added NumberHelper for common string representations like phone number, currency, and percentage #1015 [DeLynn]

* Added pagination for scaffolding (10 items per page) #964 [mortonda@dgrmm.net]

* Added assert_no_cookie and fixed assert_cookie_equal to deal with non-existing cookies #979 [Jeremy Kemper]

* Fixed :overwrite_param so it doesn't delete but reject elements from @request.parameters #982 [raphinou@yahoo.com]

* Added :method option to verify for ensuring that either GET, POST, etc is allowed #984 [Jamis Buck]

* Added options to set cc, bcc, subject, and body for UrlHelper#mail_to #966 [DeLynn]

* Fixed include_blank for select_hour/minute/second #527 [edward@debian.org]

* Improved the message display on the exception handler pages #963 [Johan Sorensen]

* Fixed that on very rare occasions, webrick would raise a NoMethodError: private method 'split' called for nil #1001 [Flurin Egger]

* Fixed problem with page caching #958 [Rick Olson]


*1.7.0* (27th March, 2005)

* Added ActionController::Base.page_cache_extension for setting the page cache file extension (the default is .html) #903 [Andreas]

* Fixed "bad environment variable value" exception caused by Safari, Apache, and Ajax calls #918

* Fixed that pagination_helper would ignore :params #947 [Sebastian Kanthak]

* Added :owerwrite_params back to url_for and friends -- it was AWL since the introduction of Routes #921 [raphinou]

* Added :position option to link_to_remote/form_remote_tag that can be either :before, :top, :bottom, or :after and specifies where the return from the method should be inserted #952 [Matthew McCray/Sam Stephenson]

* Added Effect.Highlight to prototype.js to do Yellow Fade Technique (of 37signals' fame) on any container #952 [Sam Stephenson/court3nay]

* Added include_seconds option as the third parameter to distance_of_time_in_words which will render "less than a minute" in higher resolution ("less than 10 seconds" etc) #944 [thomas@fesch.at]

* Added fourth option to process in test cases to specify the content of the flash #949 [Jamis Buck]

* Added Verifications that allows you to specify preconditions to actions in form of statements like <tt>verify :only => :update_post, :params => "admin_privileges", :redirect_to => { :action => "settings" }</tt>, which ensure that the update_post action is only called if admin_privileges is available as a parameter -- otherwise the user is redirected to settings. #897 [Jamis Buck]

* Fixed Form.Serialize for the JavascriptHelper to also seriliaze password fields #934 [dweitzman@gmail.com]

* Added JavascriptHelper#escape_javascript as a public method (was private) and made it escape both single and double quotes and new lines #940 [mortonda@dgrmm.net]

* Added trailing_slash option to url_for, so you can generate urls ending in a slash. Note that is currently not recommended unless you need it for special reasons since it breaks caching #937 [stian@grytoyr.net]

* Added expire_matched_fragments(regular_expression) to clear out a lot of fragment caches at once #927 [Rick Olson]

* Fixed the problems with : and ? in file names for fragment caches on Windows #927 [Rick Olson]

* Added TextHelper#human_size for formatting file sizes, like human_size(1234567) => 1.2 MB #943 [thomas@fesch.at]

* Fixed link_to :confirm #936 [Nicholas Seckar]

* Improved error reporting especially around never shallowing exceptions. Debugging helpers should be much easier now #980 [Nicholas Seckar]

* Fixed Toggle.display in prototype.js #902 [Lucas Carlson]


*1.6.0* (22th March, 2005)

* Added a JavascriptHelper and accompanying prototype.js library that opens the world of Ajax to Action Pack with a large array of options for dynamically interacting with an application without reloading the page #884 [Sam Stephenson/David]

* Added pagination support through both a controller and helper add-on #817 [Sam Stephenson]

* Fixed routing and helpers to make Rails work on non-vhost setups #826 [Nicholas Seckar/Tobias Lütke]

* Added a much improved Flash module that allows for finer-grained control on expiration and allows you to flash the current action #839 [Caio Chassot]. Example of flash.now:

    class SomethingController < ApplicationController
      def save
        ...
        if @something.save
          # will redirect, use flash
          flash[:message] = 'Save successful'
          redirect_to :action => 'list'
        else
          # no redirect, message is for current action, use flash.now
          flash.now[:message] = 'Save failed, review'
          render_action 'edit'
        end
      end
    end

* Added to_param call for parameters when composing an url using url_for from something else than strings #812 [Sam Stephenson]. Example:

    class Page
      def initialize(number)
        @number = number
      end
      # ...
      def to_param
        @number.to_s
      end
    end

  You can now use instances of Page with url_for:

    class BarController < ApplicationController
      def baz
        page = Page.new(4)
        url = url_for :page => page # => "http://foo/bar/baz?page=4"
      end
    end

* Fixed form helpers to query Model#id_before_type_cast instead of Model#id as a temporary workaround for Ruby 1.8.2 warnings #818 [DeLynn B]

* Fixed TextHelper#markdown to use blank? instead of empty? so it can deal with nil strings passed #814 [Johan Sörensen]

* Added TextHelper#simple_format as a non-dependency text presentation helper #814 [Johan Sörensen]

* Added that the html options disabled, readonly, and multiple can all be treated as booleans. So specifying <tt>disabled => :true</tt> will give <tt>disabled="disabled"</tt>. #809 [mindel]

* Added path collection syntax for Routes that will gobble up the rest of the url and pass it on to the controller #830 [rayners]. Example:

    map.connect 'categories/*path_info', :controller => 'categories', :action => 'show'

  A request for /categories/top-level-cat, would give @params[:path_info] with "top-level-cat".
  A request for /categories/top-level-cat/level-1-cat, would give @params[:path_info] with "top-level-cat/level-1-cat" and so forth.

  The @params[:path_info] return is really an array, but where to_s has been overwritten to do join("/").

* Fixed options_for_select on selected line issue #624 [Florian Weber]

* Added CaptureHelper with CaptureHelper#capture and CaptureHelper#content_for. See documentation in helper #837 [Tobias Lütke]

* Fixed :anchor use in url_for #821 [Nicholas Seckar]

* Removed the reliance on PATH_INFO as it was causing problems for caching and inhibited the new non-vhost support #822 [Nicholas Seckar]

* Added assigns shortcut for @response.template.assigns to controller test cases [Jeremy Kemper]. Example:

  Before:

    def test_list
      assert_equal 5, @response.template.assigns['recipes'].size
      assert_equal 8, @response.template.assigns['categories'].size
    end

  After:

    def test_list
      assert_equal 5, assigns(:recipes).size
      assert_equal 8, assigns(:categories).size
    end

* Added TagHelper#image_tag and deprecated UrlHelper#link_image_to (recommended approach is to combine image_tag and link_to instead)

* Fixed textilize to be resilient to getting nil parsed (by using Object#blank? instead of String#empty?)

* Fixed that the :multipart option in FormTagHelper#form_tag would be ignored [Yonatan Feldman]


*1.5.1* (7th March, 2005)

* Fixed that the routes.rb file wouldn't be found on symlinked setups due to File.expand_path #793 [piotr@t-p-l.com]

* Changed ActiveRecordStore to use Marshal instead of YAML as the latter proved troublesome in persisting circular dependencies. Updating existing applications MUST clear their existing session table from data to start using this updated store #739 [Jamis Buck]

* Added shortcut :id assignment to render_component and friends (before you had to go through :params) #784 [Lucas Carlson]

* Fixed that map.connect should convert arguments to strings #780 [Nicholas Seckar]

* Added UrlHelper#link_to_if/link_to_unless to enable other conditions that just link_to_unless_current #757 [mindel]

* Fixed that single quote was not escaped in a UrlHelper#link_to javascript confirm #549 [Scott Barron]

* Removed the default border on link_image_to (it broke xhtml strict) -- can be specified with :border => 0 #517 [?/caleb]

* Fixed that form helpers would treat string and symbol keys differently in html_options (and possibly create duplicate entries) #112 [Jeremy Kemper]

* Fixed that broken pipe errors (clients disconnecting in mid-request) could bring down a fcgi process

* Added the original exception message to session recall errors (so you can see which class wasnt required)

* Fixed that RAILS_ROOT might not be defined when AP was loaded, so do a late initialization of the ROUTE_FILE #761 [Scott Barron]

* Fix request.path_info and clear up LoadingModule behavior #754 [Nicholas Seckar]

* Fixed caching to be aware of extensions (so you can cache files like api.wsdl or logo.png) #734 [Nicholas Seckar]

* Fixed that Routes would raise NameErrors if a controller component contains characters that are not valid constant names #733 [Nicholas Seckar]

* Added PATH_INFO access from the request that allows urls like the following to be interpreted by rails: http://www.example.com/dispatcher.cgi/controller/action -- that makes it possible to use rails as a CGI under lighttpd and would also allow (for example) Rublog to be ported to rails without breaking existing links to Rublog-powered blogs. #728 [Jamis Buck]

* Fixed that caching the root would result in .html not index.html #731, #734 [alisdair/Nicholas Seckar]


*1.5.0* (24th February, 2005)

* Added Routing as a replacement for mod_rewrite pretty urls [Nicholas Seckar]. Read more in ActionController::Base.url_for and on http://manuals.rubyonrails.com/read/book/9

* Added components that allows you to call other actions for their rendered response while execution another action. You can either delegate the entire response rendering or you can mix a partial response in with your other content. Read more on http://manuals.rubyonrails.com/read/book/14

* Fixed that proxy IPs do not follow all RFC1918 nets #251 [caleb@aei-tech.com]

* Added Base#render_to_string to parse a template and get the result back as a string #479

* Fixed that send_file/data can work even if render* has been called before in action processing to render the content of a file to be send for example #601

* Added FormOptionsHelper#time_zone_select and FormOptionsHelper#time_zone_options_for_select to work with the new value object TimeZone in Active Support #688 [Jamis Buck]

* Added FormHelper#file_field and FormTagHelper#file_field_tag for creating file upload fields

* Added :order option for date_select that allows control over the order in which the date dropdowns is used and which of them should be used #619 [Tim Bates]. Examples:

    date_select("post", "written_on", :order => [:day, :month, :year])
    date_select("user", "birthday",   :order => [:month, :day])

* Added ActionView::Base.register_template_handler for easy integration of an alternative template language to ERb and Builder. See test/controller/custom_handler_test.rb for a usage example #656 [Jamis Buck]

* Added AssetTagHelper that provides methods for linking a HTML page together with other assets, such as javascripts, stylesheets, and feeds.

* Added FormTagHelper that provides a number of methods for creating form tags that doesn't rely on conventions with an object assigned to the template like FormHelper does. With the FormTagHelper, you provide the names and values yourself.

* Added Afghanistan, Iran, and Iraq to the countries list used by FormOptions#country_select and FormOptions#country_options_for_select

* Renamed link_to_image to link_image_to (since thats what it actually does) -- kept alias for the old method name

* Fixed textilize for RedCloth3 to keep doing hardbreaks

* Fixed that assert_template_xpath_matches did not indicate when a path was not found #658 [Eric Hodel]

* Added TextHelper#auto_link to turn email addresses and urls into ahrefs

* Fixed that on validation errors, scaffold couldn't find template #654 [mindel]

* Added Base#hide_action(*names) to hide public methods from a controller that would otherwise have been callable through the URL. For the majority of cases, its preferred just to make the methods you don't want to expose protected or private (so they'll automatically be hidden) -- but if you must have a public method, this is a way to make it uncallable. Base#hidden_actions retrieve the list of all hidden actions for the controller #644 [Nicholas Seckar]

* Fixed that a bunch of methods from ActionController::Base was accessible as actions (callable through a URL) when they shouldn't have been #644 [Nicholas Seckar]

* Added UrlHelper#current_page?(options) method to check if the url_for options passed corresponds to the current page

* Fixed https handling on other ports than 443 [Alan Gano]

* Added follow_redirect method for functional tests that'll get-request the redirect that was made. Example:

    def test_create_post
      post :create, "post" => { "title" => "Exciting!" }
      assert_redirected_to :action => "show"

      follow_redirect
      assert_rendered_file "post/show"
    end

  Limitation: Only works for redirects to other actions within the same controller.

* Fixed double requiring of models with the same name as the controller

* Fixed that query params could be forced to nil on a POST due to the raw post fix #562 [moriq@moriq.com]

* Fixed that cookies shouldn't be frozen in TestRequest #571 [Eric Hodel]


*1.4.0* (January 25th, 2005)

* Fixed problems with ActiveRecordStore under the development environment in Rails

* Fixed the ordering of attributes in the xml-decleration of Builder #540 [woeye]

* Added @request.raw_post as a convenience access to @request.env['RAW_POST_DATA'] #534 [Tobias Lütke]

* Added support for automatic id-based indexing for lists of items #532 [dblack]. Example:

    <% @students.each do |@student| %>
      <%= text_field "student[]", "first_name", :size => "20" %>
      <%= text_field "student[]", "last_name" %>
      <%= text_field "student[]", "grade", :size => "5" %>
    <% end %>

  ...would produce, for say David Black with id 123 and a grace of C+:

    <input id="student_123_first_name" name="student[123][first_name]" size="20"     size="30" type="text" value="David" />
    <input id="student_123_last_name" name="student[123][last_name]" size="30"  type="text" value="Black" />
    <input id="student_123_grade" name="student[123][grade]" size="5" type="text"  value="C+" />

* Added :application_prefix to url_for and friends that makes it easier to setup Rails in non-vhost environments #516 [Jamis Buck]

* Added :encode option to mail_to that'll allow you to masquarede the email address behind javascript or hex encoding #494 [Lucas Carlson]

* Fixed that the content-header was being set to application/octet_stream instead of application/octet-stream on send_date/file [Alexey]

* Removed the need for passing the binding when using CacheHelper#cache

* Added TestResponse#binary_content that'll return as a string the data sent through send_data/send_file for testing #500 [Alexey]

* Added @request.env['RAW_POST_DATA'] for people who need access to the data before Ruby's CGI has parsed it #505 [Jeremy Kemper]

* Fixed that a default fragment store wan't being set to MemoryStore as intended.

* Fixed that all redirect and render calls now return true, so you can use the pattern of "do and return". Example:

    def show
      redirect_to(:action => "login") and return unless @person.authenticated?
      render_text "I won't happen unless the person is authenticated"
    end

* Added that renders and redirects called in before_filters will have the same effect as returning false: stopping the chain. Example:

    class WeblogController
      before_filter { |c| c.send(:redirect_to_url("http://www.farfaraway.com")}) }

      def hello
        render_text "I will never be called"
      end
    end


* Added that only one render or redirect can happen per action. The first call wins and subsequent calls are ignored. Example:

    def do_something
      redirect_to :action => "elsewhere"
      render_action "overthere"
    end

  Only the redirect happens. The rendering call is simply ignored.


*1.3.1* (January 18th, 2005)

* Fixed a bug where cookies wouldn't be set if a symbol was used instead of a string as the key

* Added assert_cookie_equal to assert the contents of a named cookie

* Fixed bug in page caching that prevented it from working at all


*1.3.0* (January 17th, 2005)

* Added an extensive caching module that offers three levels of granularity (page, action, fragment) and a variety of stores.
  Read more in ActionController::Caching.

* Added the option of passing a block to ActiveRecordHelper#form in order to add more to the auto-generated form #469 [dom@sisna.com]

    form("entry", :action => "sign") do |form|
      form << content_tag("b", "Department")
      form << collection_select("department", "id", @departments, "id", "name")
    end

* Added arrays as a value option for params in url_for and friends #467 [Eric Anderson]. Example:

    url_for(:controller => 'user', :action => 'delete', :params => { 'username' =>  %( paul john steve ) } )
    # => /user/delete?username[]=paul&username[]=john&username[]=steve

* Fixed that controller tests can now assert on the use of cookies #466 [Alexey]

* Fixed that send_file would "remember" all the files sent by adding to the headers again and again #458 [Jeremy Kemper]

* Fixed url rewriter confusion when the controller or action name was a substring of the controller_prefix or action_prefix

* Added conditional layouts like <tt>layout "weblog_standard", :except => :rss</tt> #452 [Marcel Molina Jr.]

* Fixed that MemCacheStore wasn't included by default and added default MemCache object pointing to localhost #447 [Lucas Carlson]

* Added fourth argument to render_collection_of_partials that allows you to specify local_assigns -- just like render_partial #432 [Ryan Davis]

* Fixed that host would choke when cgi.host returned nil #432 [Tobias Lütke]

* Added that form helpers now take an index option #448 [Tim Bates]

  Example:
    text_field "person", "name", "index" => 3

  Becomes:
    <input type="text" name="person[3][name]" id="person_3_name" value="<%= @person.name %>" />

* Fixed three issues with retrying breakpoints #417 [Florian Gross]

  1. Don't screw up pages that use multiple values for the same parameter (?foo=bar&foo=qux was converted to ?foo=barqux)
  2. Don't screw up all forms when you click the "Retry with Breakpoint" link multiple times instead of reloading
     (This caused the parameters to be added multiple times for GET forms leading to trouble.)
  3. Don't add ?BP-RETRY=1 multiple times

* Added that all renders and redirects now return false, so they can be used as the last line in before_filters to stop execution.

  Before:
    def authenticate
      unless @session[:authenticated]
        redirect_to :controller => "account", :action => "login"
        return false
      end
    end

  After:
    def authenticate
      redirect_to(:controller => "account", :action => "login") unless @session[:authenticated]
    end

* Added conditional filters #431 [Marcel Molina Jr.]. Example:

    class JournalController < ActionController::Base
      # only require authentication if the current action is edit or delete
      before_filter :authorize, :only_on => [ :edit, :delete ]

      private
        def authorize
          # redirect to login unless authenticated
        end
    end

* Added Base#render_nothing as a cleaner way of doing render_text "" when you're not interested in returning anything but an empty response.

* Added the possibility of passing nil to UrlHelper#link_to to use the link itself as the name


*1.2.0* (January 4th, 2005)

* Added MemCacheStore for storing session data in Danga's MemCache system [Bob Cottrell]
  Depends on: MemCached server (http://www.danga.com/memcached/), MemCache client (http://raa.ruby-lang.org/project/memcache/)

* Added thread-safety to the DRbStore #66, #389 [Ben Stiglitz]

* Added DateHelper#select_time and DateHelper#select_second #373 [Scott Baron]

* Added :host and :protocol options to url_for and friends to redirect to another host and protocol than the current.

* Added class declaration for the MissingFile exception #388 [Kent Sibilev]

* Added "short hypertext note with a hyperlink to the new URI(s)" to redirects to fulfill compliance with RFC 2616 (HTTP/1.1) section 10.3.3 #397 [Tim Bates]

* Added second boolean parameter to Base.redirect_to_url and Response#redirect to control whether the redirect is permanent or not (301 vs 302) #375 [Hodel]

* Fixed redirects when the controller and action is named the same. Still haven't fixed same controller, module, and action, though #201 [Josh Peek]

* Fixed problems with running multiple functional tests in Rails under 1.8.2 by including hack for test/unit weirdness

* Fixed that @request.remote_ip didn't work in the test environment #369 [Bruno Mattarollo]


*1.1.0*

* Added search through session to clear out association caches at the end of each request. This makes it possible to place Active Record objects
  in the session without worrying about stale data in the associations (the main object is still subject to caching, naturally) #347 [Tobias Lütke]

* Added more informative exception when using helper :some_helper and the helper requires another file that fails, you'll get an
  error message tells you what file actually failed to load, rather than falling back on assuming it was the helper file itself #346 [dblack]

* Added use of *_before_type_cast for all input and text fields. This is helpful for getting "100,000" back on a integer-based
  validation where the value would normally be "100".

* Added Request#port_string to get something like ":8080" back on 8080 and "" on 80 (or 443 with https).

* Added Request#domain (returns string) and Request#subdomains (returns array).

* Added POST support for the breakpoint retries, so form processing that raises an exception can be retried with the original request [Florian Gross]

* Fixed regression with Base#reset_session that wouldn't use the DEFAULT_SESSION_OPTIONS [adam@the-kramers.net]

* Fixed error rendering of rxml documents to not just swallow the exception and return 0 (still not guessing the right line, but hey)

* Fixed that textilize and markdown would instantiate their engines even on empty strings. This also fixes #333 [Ulysses]

* Fixed UrlHelper#link_to_unless so it doesn't care if the id is a string or fixnum [Ryan Davis]


*1.0.1*

* Fixed a bug that would cause an ApplicationController to require itself three times and hence cause filters to be run three times [evl]


*1.0*

* Added that controllers will now attempt to require a model dependency with their name and in a singular attempt for their name.
  So both PostController and PostsController will automatically have the post.rb model required. If no model is found, no error is raised,
  as it is then expected that no match is available and the programmer will have included his own models.

* Fixed DateHelper#date_select so that you can pass include_blank as an option even if you don't use start_year and end_year #59 [what-a-day]

* Added that controllers will now search for a layout in $template_root/layouts/$controller_name.r(html|xml), so PostsController will look
  for layouts/posts.rhtml or layouts/posts.rxml and automatically configure this layout if found #307 [Marcel Molina Jr.]

* Added FormHelper#radio_button to work with radio buttons like its already possible with check boxes [Michael Koziarski]

* Added TemplateError#backtrace that makes it much easier to debug template errors from unit and functional tests

* Added display of error messages with scaffolded form pages

* Added option to ERB templates to swallow newlines by using <% if something -%> instead of just <% if something %>. Example:

    class SomeController < ApplicationController
    <% if options[:scaffold] %>
      scaffold :<%= singular_name %>
    <% end %>
      helper :post

  ...produces this on post as singular_name:

    class SomeController < ApplicationController

      scaffold :post

      helper :post

  ...where as:

    class SomeController < ApplicationController
    <% if options[:scaffold] -%>
      scaffold :<%= singular_name %>
    <% end -%>
      helper :post

  ...produces:

    class SomeController < ApplicationController
      scaffold :post
      helper :post

  [This undocumented gem for ERb was uncovered by bitsweat]

* Fixed CgiRequest so that it'll now accept session options with Symbols as keys (as the documentation points out) [Suggested by Andreas]

* Added that render_partial will always by default include a counter with value 1 unless there is a counter passed in via the
  local_assigns hash that overrides it. As a result, render_collection_of_partials can still be written in terms of render_partial
  and partials that make use of a counter can be called without problems from both render_collection_of_partials as well as
  render_partial #295 [Marcel Molina Jr.]

* Fixed CgiRequest#out to fall back to #write if $stdout doesn't have #syswrite [Jeremy Kemper]

* Fixed all helpers so that they use XHTML compliant double quotes for values instead of single quotes [htonl/Jeremy Kemper]

* Added link_to_image(src, options = {}, html_options = {}). Documentation:

    Creates a link tag to the image residing at the +src+ using an URL created by the set of +options+. See the valid options in
    link:classes/ActionController/Base.html#M000021. It's also possible to pass a string instead of an options hash to
    get a link tag that just points without consideration. The <tt>html_options</tt> works jointly for the image and ahref tag by
    letting the following special values enter the options on the image and the rest goes to the ahref:

    ::alt: If no alt text is given, the file name part of the +src+ is used (capitalized and without the extension)
    ::size: Supplied as "XxY", so "30x45" becomes width="30" and height="45"
    ::align: Sets the alignment, no special features

    The +src+ can be supplied as a...
    * full path, like "/my_images/image.gif"
    * file name, like "rss.gif", that gets expanded to "/images/rss.gif"
    * file name without extension, like "logo", that gets expanded to "/images/logo.png"

* Fixed to_input_field_tag so it no longer explicitly uses InstanceTag.value if value was specified in the options hash [evl]

* Added the possibility of having validate be protected for assert_(in)valid_column #263 [Tobias Lütke]

* Added that ActiveRecordHelper#form now calls url_for on the :action option.

* Added all the HTTP methods as alternatives to the generic "process" for functional testing #276 [Tobias Lütke]. Examples:

    # Calls Controller#miletone with a GET request
    process :milestone

    # Calls Controller#miletone with a POST request that has parameters
    post :milestone, { "name" => "David" }

    # Calls Controller#milestone with a HEAD request that has both parameters and session data
    head :milestone, { "id" => 1 }, { "user_id" => 23 }

  This is especially useful for testing idiomatic REST web services.

* Added proper handling of HEAD requests, so that content isn't returned (Request#head? added as well) #277 [Eric Hodel]

* Added indifference to whether @headers["Content-Type"], @headers["Content-type"], or @headers["content-type"] is used.

* Added TestSession#session_id that returns an empty string to make it easier to functional test applications that doesn't use
  cookie-based sessions #275 [jcf]

* Fixed that cached template loading would still check the file system to see if the file existed #258 [Andreas Schwarz]

* Added options to tailor header tag, div id, and div class on ActiveRecordHelper#error_messages_for [Josh Peek]

* Added graceful handling of non-alphanumeric names and misplaced brackets in input parameters [Jeremy Kemper]

* Added a new container for cookies that makes them more intuative to use. The old methods of cookie and @cookies have been deprecated.

  Examples for writing:

    cookies["user_name"] = "david" # => Will set a simple session cookie
    cookies["login"] = { "value" => "XJ-122", "expires" => Time.now + 360} # => Will set a cookie that expires in 1 hour

  Examples for reading:

    cookies["user_name"] # => "david"
    cookies.size         # => 2

  Read more in ActionController::Cookies

  NOTE: If you were using the old accessor (cookies instead of @cookies), this could potentially break your code -- if you expect a full cookie object!

* Added the opportunity to defined method_missing on a controller which will handle all requests for actions not otherwise defined #223 [timb]

* Fixed AbstractRequest#remote_ip for users going through proxies - Patch #228 [Eric Hodel]

* Added Request#ssl? which is shorthand for @request.protocol == "https://"

* Added the choice to call form_tag with no arguments (resulting in a form posting to current action) [Jeremy Kemper]

* Upgraded to Builder 1.2.1

* Added :module as an alias for :controller_prefix to url_for and friends, so you can do redirect_to(:module => "shop", :controller => "purchases")
  and go to /shop/purchases/

* Added support for controllers in modules through @params["module"].

* Added reloading for dependencies under cached environments like FastCGI and mod_ruby. This makes it possible to use those environments for development.
  This is turned on by default, but can be turned off with ActionController::Base.reload_dependencies = false in production environments.

  NOTE: This will only have an effect if you use the new model, service, and observer class methods to mark dependencies. All libraries loaded through
  require will be "forever" cached. You can, however, use ActionController::Base.load_or_require("library") to get this behavior outside of the new
  dependency style.

* Added that controllers will automatically require their own helper if possible. So instead of doing:

    class MsgController < ApplicationController
      helper :msg
    end

  ...you can just do:

    class MsgController < ApplicationController
    end

* Added dependencies_on(layer) to query the dependencies of a controller. Examples:

    MsgController.dependencies_on(:model)    # => [ :post, :comment, :attachment ]
    MsgController.dependencies_on(:service)  # => [ :notification_service ]
    MsgController.dependencies_on(:observer) # => [ :comment_observer ]

* Added a new dependency model with the class methods model, service, and observer. Example:

    class MsgController < ApplicationController
      model    :post, :comment, :attachment
      service  :notification_service
      observer :comment_observer
    end

  These new "keywords" remove the need for explicitly calling 'require' in most cases. The observer method even instantiates the
  observer as well as requiring it.

* Fixed that link_to would escape & in the url again after url_for already had done so


*0.9.5* (28)

* Added helper_method to designate that a given private or protected method you should available as a helper in the view. [Jeremy Kemper]

* Fixed assert_rendered_file so it actually verifies if that was the rendered file [htonl]

* Added the option for sharing partial spacer templates just like partials themselves [radsaq]

* Fixed that Russia was named twice in country_select [alexey]

* Fixed request_origin to use remote_ip instead of remote_addr [Jeremy Kemper]

* Fixed link_to breakage when nil was passed for html_options [alexey]

* Fixed redirect_to on a virtual server setup with apache with a port other than the default where it would forget the port number [seanohalpin]

* Fixed that auto-loading webrick on Windows would cause file uploads to fail [Jeremy Kemper]

* Fixed issues with sending files on WEBrick by setting the proper binmode [Jeremy Kemper]

* Added send_data as an alternative to send_file when the stream is not read off the filesystem but from a database or generated live [Jeremy Kemper]

* Added a new way to include helpers that doesn't require the include hack and can go without the explicit require. [Jeremy Kemper]

  Before:

    module WeblogHelper
      def self.included(controller) #:nodoc:
        controller.ancestors.include?(ActionController::Base) ? controller.add_template_helper(self) : super
      end
    end

    require 'weblog_helper'
    class WeblogController < ActionController::Base
      include WeblogHelper
    end

  After:

    module WeblogHelper
    end

    class WeblogController < ActionController::Base
      helper :weblog
    end

* Added a default content-type of "text/xml" to .rxml renders [Ryan Platte]

* Fixed that when /controller/index was requested by the browser, url_for would generates wrong URLs [Ryan Platte]

* Fixed a bug that would share cookies between users when using FastCGI and mod_ruby [The Robot Co-op]

* Added an optional third hash parameter to the process method in functional tests that takes the session data to be used [alexey]

* Added UrlHelper#mail_to to make it easier to create mailto: style ahrefs

* Added better error messages for layouts declared with the .rhtml extension (which they shouldn't) [geech]

* Added another case to DateHelper#distance_in_minutes to return "less than a minute" instead of "0 minutes" and "1 minute" instead of "1 minutes"

* Added a hidden field to checkboxes generated with FormHelper#check_box that will make sure that the unchecked value (usually 0)
  is sent even if the checkbox is not checked. This relieves the controller from doing custom checking if the checkbox wasn't
  checked. BEWARE: This might conflict with your run-on-the-mill work-around code. [Tobias Lütke]

* Fixed error_message_on to just use the first if more than one error had been added [Marcel Molina Jr.]

* Fixed that URL rewriting with /controller/ was working but /controller was not and that you couldn't use :id on index [geech]

* Fixed a bug with link_to where the :confirm option wouldn't be picked up if the link was a straight url instead of an option hash

* Changed scaffolding of forms to use <label> tags instead of <b> to please W3C [evl]

* Added DateHelper#distance_of_time_in_words_to_now(from_time) that works like distance_of_time_in_words,
  but where <tt>to_time</tt> is fixed to <tt>Time.now</tt>.

* Added assert_flash_equal(expected, key, message), assert_session_equal(expected, key, message),
  assert_assigned_equal(expected, key, message) to test the contents of flash, session, and template assigns.

* Improved the failure report on assert_success when the action triggered a redirection [alexey].

* Added "markdown" to accompany "textilize" as a TextHelper method for converting text to HTML using the Markdown syntax.
  BlueCloth must be installed in order for this method to become available.

* Made sure that an active session exists before we attempt to delete it [Samuel]

* Changed link_to with Javascript confirmation to use onclick instead of onClick for XHTML validity [Scott Barron]


*0.9.0 (43)*

* Added support for Builder-based templates for files with the .rxml extension. These new templates are an alternative to ERb that
  are especially useful for generating XML content, such as this RSS example from Basecamp:

    xml.rss("version" => "2.0", "xmlns:dc" => "http://purl.org/dc/elements/1.1/") do
      xml.channel do
        xml.title(@feed_title)
        xml.link(@url)
        xml.description "Basecamp: Recent items"
        xml.language "en-us"
        xml.ttl "40"

        for item in @recent_items
          xml.item do
            xml.title(item_title(item))
            xml.description(item_description(item)) if item_description(item)
            xml.pubDate(item_pubDate(item))
            xml.guid(@person.firm.account.url + @recent_items.url(item))
            xml.link(@person.firm.account.url + @recent_items.url(item))

            xml.tag!("dc:creator", item.author_name) if item_has_creator?(item)
          end
        end
      end
    end

    ...which will generate something like:

    <rss version="2.0" xmlns:dc="http://purl.org/dc/elements/1.1/">
      <channel>
        <title>Web Site Redesign</title>
        <link>http://www.basecamphq.com/clients/travelcenter/1/</link>
        <description>Basecamp: Recent items</description>
        <language>en-us</language>
        <ttl>40</ttl>
        <item>
          <title>Post: don't you know</title>
          <description>&amp;lt;p&amp;gt;deeper and down&amp;lt;/p&amp;gt;</description>
          <pubDate>Fri, 20 Aug 2004 21:13:50 CEST</pubDate>
          <guid>http://www.basecamphq.com/clients/travelcenter/1/msg/assets/96976/comments</guid>
          <link>http://www.basecamphq.com/clients/travelcenter/1/msg/assets/96976/comments</link>
          <dc:creator>David H. Heinemeier</dc:creator>
        </item>
        <item>
          <title>Milestone completed: Design Comp 2</title>
          <pubDate>Mon,  9 Aug 2004 14:42:06 CEST</pubDate>
          <guid>http://www.basecamphq.com/clients/travelcenter/1/milestones/#49</guid>
          <link>http://www.basecamphq.com/clients/travelcenter/1/milestones/#49</link>
        </item>
      </channel>
    </rss>

  The "xml" local variable is automatically available in .rxml templates. You construct the template by calling a method with the name
  of the tag you want. Options for the tag can be specified as a hash parameter to that method.

  Builder-based templates can be mixed and matched with the regular ERb ones. The only thing that differentiates them is the extension.
  No new methods have been added to the public interface to handle them.

  Action Pack ships with a version of Builder, but it will use the RubyGems version if you have one installed.

  Read more about Builder on: http://onestepback.org/index.cgi/Tech/Ruby/StayingSimple.rdoc

  [Builder is created by Jim Weirich]

* Added much improved support for functional testing [what-a-day].

    # Old style
    def test_failing_authenticate
      @request.request_uri = "/login/authenticate"
      @request.action = "authenticate"
      @request.request_parameters["user_name"] = "nop"
      @request.request_parameters["password"]  = ""

      response = LoginController.process_test(@request)

      assert_equal "The username and/or password you entered is invalid.", response.session["flash"]["alert"]
      assert_equal "http://37signals.basecamp.com/login/", response.headers["location"]
    end

    # New style
    def test_failing_authenticate
      process :authenticate, "user_name" => "nop", "password" => ""
      assert_flash_has 'alert'
      assert_redirected_to :action => "index"
    end

  See a full example on http://codepaste.org/view/paste/334

* Increased performance by up to 100% with a revised cookie class that fixes the performance problems with the
  default one that ships with 1.8.1 and below. It replaces the inheritance on SimpleDelegator with DelegateClass(Array)
  following the suggestion from Matz on:
  http://groups.google.com/groups?th=e3a4e68ba042f842&seekm=c3sioe%241qvm%241%40news.cybercity.dk#link14

* Added caching for compiled ERb templates. On Basecamp, it gave between 8.5% and 71% increase in performance [Andreas Schwarz].

* Added implicit counter variable to render_collection_of_partials [Marcel Molina Jr.]. From the docs:

    <%= render_collection_of_partials "ad", @advertisements %>

    This will render "advertiser/_ad.rhtml" and pass the local variable +ad+ to the template for display. An iteration counter
    will automatically be made available to the template with a name of the form +partial_name_counter+. In the case of the
    example above, the template would be fed +ad_counter+.

* Fixed problems with two sessions being maintained on reset_session that would particularly screw up ActiveRecordStore.

* Fixed reset_session to start an entirely new session instead of merely deleting the old. So you can now safely access @session
  after calling reset_ression and expect it to work.

* Added @request.get?, @request.post?, @request.put?, @request.delete? as convenience query methods for @request.method [geech]

* Added @request.method that'll return a symbol representing the HTTP method, such as :get, :post, :put, :delete [geech]

* Changed @request.remote_ip and @request.host to work properly even when a proxy is in front of the application [geech]

* Added JavaScript confirm feature to link_to. Documentation:

    The html_options have a special feature for creating javascript confirm alerts where if you pass
    :confirm => 'Are you sure?', the link will be guarded with a JS popup asking that question.
    If the user accepts, the link is processed, otherwise not.

* Added link_to_unless_current as a UrlHelper method [Sam Stephenson]. Documentation:

    Creates a link tag of the given +name+ using an URL created by the set of +options+, unless the current
    controller, action, and id are the same as the link's, in which case only the name is returned (or the
    given block is yielded, if one exists). This is useful for creating link bars where you don't want to link
    to the page currently being viewed.

* Fixed that UrlRewriter (the driver for url_for, link_to, etc) would blow up when the anchor was an integer [alexey]

* Added that layouts defined with no directory defaults to layouts. So layout "weblog/standard" will use
  weblog/standard (as always), but layout "standard" will use layouts/standard.

* Fixed that partials (or any template starting with an underscore) was publically viewable [Marten]

* Added HTML escaping to text_area helper.

* Added :overwrite_params to url_for and friends to keep the parameters as they were passed to the current action and only overwrite a subset.
  The regular :params will clear the slate so you need to manually add in existing parameters if you want to reuse them. [raphinou]

* Fixed scaffolding problem with composite named objects [Moo Jester]

* Added the possibility for shared partials. Example:

    <%= render_partial "advertisement/ad", ad %>

  This will render the partial "advertisement/_ad.rhtml" regardless of which controller this is being called from.

  [Jacob Fugal]

* Fixed crash when encountering forms that have empty-named fields [James Prudente]

* Added check_box form helper method now accepts true/false as well as 1/0 [what-a-day]

* Fixed the lacking creation of all directories with install.rb [Dave Steinberg]

* Fixed that date_select returns valid XHTML selected options [Andreas Schwarz]

* Fixed referencing an action with the same name as a controller in url_for [what-a-day]

* Fixed the destructive nature of Base#attributes= on the argument [Kevin Watt]

* Changed ActionControllerError to decent from StandardError instead of Exception. It can now be caught by a generic rescue.

* Added SessionRestoreError that is raised when a session being restored holds objects where there is no class available.

* Added block as option for inline filters. So what used to be written as:

    before_filter Proc { |controller| return false if controller.params["stop_action"] }

  ...can now be as:

    before_filter { |controller| return false if controller.params["stop_action"] }

  [Jeremy Kemper]

* Made the following methods public (was protected): url_for, controller_class_name, controller_name, action_name
  This makes it easier to write filters without cheating around the encapsulation with send.

* ActionController::Base#reset_session now sticks even if you access @session afterwards [Kent Sibilev]

* Improved the exception logging so the log file gets almost as much as in-browser debugging.

* Changed base class setup from AbstractTemplate/ERbTemplate to ActionView::Base. This change should be harmless unless you were
  accessing Action View directly in which case you now need to reference the Base class.\

* Added that render_collection_of_partials returns nil if the collection is empty. This makes showing a “no items” message easier.
  For example: <%= render_collection_of_partials("message", @messages) || "No messages found." %> [Sam Stephenson]

* Added :month_before_year as an option to date_select to get the month select before the year. Especially useful for credit card forms.

* Added :add_month_numbers to select_month to get options like "3 - March".

* Removed Base.has_active_layout? as it couldn't answer the question without the instance. Use Base#active_layout instead.

* Removed redundant call to update on ActionController::Base#close_session [Andreas Schwarz]

* Fixed that DRb Store accidently started its own server (instead of just client) [Andreas]

* Fixed strip_links so it now works across multiple lines [Chad Fowler]

* Fixed the TemplateError exception to show the proper trace on to_s (useful for unit test debugging)

* Implemented class inheritable attributes without eval [Caio Chassot]

* Made TextHelper#concat accept binding as it would otherwise not work

* The FormOptionsHelper will now call to_s on the keys and values used to generate options


*0.8.5*

* Introduced passing of locally scoped variables between templates:

    You can pass local variables to sub templates by using a hash of with the variable
    names as keys and the objects as values:

      <%= render "shared/header", { "headline" => "Welcome", "person" => person } %>

    These can now be accessed in shared/header with:

      Headline: <%= headline %>
      First name: <%= person.first_name %>

* Introduced the concept of partials as a certain type of sub templates:

    There's also a convenience method for rendering sub templates within the current
    controller that depends on a single object (we call this kind of sub templates for
    partials). It relies on the fact that partials should follow the naming convention
    of being prefixed with an underscore -- as to separate them from regular templates
    that could be rendered on their own. In the template for Advertiser#buy, we could have:

      <% for ad in @advertisements %>
        <%= render_partial "ad", ad %>
      <% end %>

    This would render "advertiser/_ad.rhtml" and pass the local variable +ad+
    for the template to display.

    == Rendering a collection of partials

    The example of partial use describes a familar pattern where a template needs
    to iterate over a array and render a sub template for each of the elements.
    This pattern has been implemented as a single method that accepts an array and
    renders a partial by the same name of as the elements contained within. So the
    three-lined example in "Using partials" can be rewritten with a single line:

      <%= render_collection_of_partials "ad", @advertisements %>

    So this will render "advertiser/_ad.rhtml" and pass the local variable +ad+ for
    the template to display.

* Improved send_file by allowing a wide range of options to be applied [Jeremy Kemper]:

    Sends the file by streaming it 4096 bytes at a time. This way the
    whole file doesn't need to be read into memory at once.  This makes
    it feasible to send even large files.

    Be careful to sanitize the path parameter if it coming from a web
    page.  send_file(@params['path'] allows a malicious user to
    download any file on your server.

    Options:
    * <tt>:filename</tt> - specifies the filename the browser will see.
      Defaults to File.basename(path).
    * <tt>:type</tt> - specifies an HTTP content type.
      Defaults to 'application/octet-stream'.
    * <tt>:disposition</tt> - specifies whether the file will be shown inline or downloaded.
      Valid values are 'inline' and 'attachment' (default).
    * <tt>:buffer_size</tt> - specifies size (in bytes) of the buffer used to stream
      the file.  Defaults to 4096.

    The default Content-Type and Content-Disposition headers are
    set to download arbitrary binary files in as many browsers as
    possible.  IE versions 4, 5, 5.5, and 6 are all known to have
    a variety of quirks (especially when downloading over SSL).

    Simple download:
      send_file '/path/to.zip'

    Show a JPEG in browser:
      send_file '/path/to.jpeg', :type => 'image/jpeg', :disposition => 'inline'

    Read about the other Content-* HTTP headers if you'd like to
    provide the user with more information (such as Content-Description).
    http://www.w3.org/Protocols/rfc2616/rfc2616-sec14.html#sec14.11

    Also be aware that the document may be cached by proxies and browsers.
    The Pragma and Cache-Control headers declare how the file may be cached
    by intermediaries.  They default to require clients to validate with
    the server before releasing cached responses.  See
    http://www.mnot.net/cache_docs/ for an overview of web caching and
    http://www.w3.org/Protocols/rfc2616/rfc2616-sec14.html#sec14.9
    for the Cache-Control header spec.

* Added pluralize method to the TextHelper that makes it easy to get strings like "1 message", "3 messages"

* Added proper escaping for the rescues [Andreas Schwarz]

* Added proper escaping for the option and collection tags [Andreas Schwarz]

* Fixed NaN errors on benchmarking [Jim Weirich]

* Fixed query string parsing for URLs that use the escaped versions of & or ; as part of a key or value

* Fixed bug with custom Content-Type headers being in addition to rather than instead of the default header.
  (This bug didn't matter with neither CGI or mod_ruby, but FCGI exploded on it) [With help from Ara T. Howard]


*0.8.0*

* Added select, collection_select, and country_select to make it easier for Active Records to set attributes through
  drop-down lists of options. Example:

    <%= select "person", "gender", %w( Male Female ) %>

  ...would give the following:

    <select name="person[gender]" id="person_gender"><option>Male</option><option>Female</option></select>

* Added an option for getting multiple values on a single form name into an array instead of having the last one overwrite.
  This is especially useful for groups of checkboxes, which can now be written as:

    <input type="checkbox" name="rights[]" value="CREATE" />
    <input type="checkbox" name="rights[]" value="UPDATE" />
    <input type="checkbox" name="rights[]" value="DELETE" />

  ...and retrieved in the controller action with:

    @params["rights"] # => [ "CREATE", "UPDATE", "DELETE" ]

  The old behavior (where the last one wins, "DELETE" in the example) is still available. Just don't add "[]" to the
  end of the name. [Scott Baron]

* Added send_file which uses the new render_text block acceptance to make it feasible to send large files.
  The files is sent with a bunch of voodoo HTTP headers required to get arbitrary files to download as
  expected in as many browsers as possible (eg, IE hacks). Example:

  def play_movie
    send_file "/movies/that_movie.avi"
  end

  [Jeremy Kemper]

* render_text now accepts a block for deferred rendering. Useful for streaming large files, displaying
  a “please wait” message during a complex search, etc. Streaming example:

    render_text do |response|
      File.open(path, 'rb') do |file|
        while buf = file.read(1024)
          print buf
        end
      end
    end

  [Jeremy Kemper]

* Added a new Tag Helper that can generate generic tags programmatically insted of through HTML. Example:

    tag("br", "clear" => "all") => <br clear="all" />

  ...that's usually not terribly interesting (unless you have a lot of options already in a hash), but it
  gives way for more specific tags, like the new form tag:

    form_tag({ :controller => "weblog", :action => "update" }, { :multipart => "true", "style" => "width: 200px"}) =>
      <form action="/weblog/update" enctype="multipart/formdata" style="width: 200px">

  There's even a "pretty" version for people who don't like to open tags in code and close them in HTML:

    <%= start_form_tag :action => "update" %>
      # all the input fields
    <%= end_form_tag %>

  (end_form_tag just returns "</form>")

* The selected parameter in options_for_select may now also an array of values to be selected when
  using a multiple select. Example:

    options_for_select([ "VISA", "Mastercard", "Discover" ], ["VISA", "Discover"]) =>
      <option selected>VISA</option>\n<option>Mastercard</option>\n<option selected>Discover</option>

  [Scott Baron]

* Changed the URL rewriter so controller_prefix and action_prefix can be used in isolation. You can now do:

    url_for(:controller_prefix => "clients")

  ...or:

    url_for(:action_prefix => "category/messages")

  Neither would have worked in isolation before (:controller_prefix required a :controller and :action_prefix required an :action)

* Started process of a cleaner separation between Action Controller and ERb-based Action Views by introducing an
  abstract base class for views. And Amita adapter could be fitted in more easily now.

* The date helper methods date_select and datetime_select now also use the field error wrapping
  (div with class fieldWithErrors by default).

* The date helper methods date_select and datetime_select can now discard selects

* Added option on AbstractTemplate to specify a different field error wrapping. Example:

    ActionView::AbstractTemplate.field_error_proc = Proc.new do |html, instance|
      "<p>#{instance.method_name + instance.error_message}</p><div style='background-color: red'>#{html}</div>"
    end

  ...would give the following on a Post#title (text field) error:

    <p>Title can't be empty</p>
    <div style='background-color: red'>
      <input id="post_title" name="post[title]" size="30" type="text" value="Hello World" />
    </div>

* The UrlHelper methods url_for and link_to will now by default only return paths, not complete URIs.
  That should make it easier to fit a Rails application behind a proxy or load-balancer.
  You can overwrite this by passing :only_path => false as part of the options. [Suggested by U235]

* Fixed bug with having your own layout for use with scaffolding [Kevin Radloff]

* Fixed bug where redirect_to_path didn't append the port on non-standard ports [dhawkins]

* Scaffolding plays nicely with single-table inheritance (LoadErrors are caught) [Jeremy Kemper]

* Scaffolding plays nice with plural models like Category/categories [Jeremy Kemper]

* Fixed missing suffix appending in scaffolding [Kevin Radloff]


*0.7.9*

* The "form" method now present boolean fields from PostgreSQL as drop-down menu. [Scott]

* Scaffolding now automatically attempts to require the class that's being scaffolded.

* Scaffolding will use the current active layout, instead of its own, if one has been specified. Example:

    class WeblogController < ActionController::Base
      layout "layouts/weblog"
      scaffold :post
    end

  [Suggested by Scott]

* Changed url_for (and all the that drives, like redirect_to, link_to, link_for) so you can pass it a symbol instead of a hash.
  This symbol is a method reference which is then called to calculate the url. Example:

    class WeblogController < ActionController::Base
      def update
        # do some update
        redirect_to :dashboard_url
      end

      protected
        def dashboard_url
          if @project.active?
            url_for :controller => "project", :action => "dashboard"
          else
            url_for :controller => "account", :action => "dashboard"
          end
        end
    end

* Added default_url_options to specialize behavior for all url_for (and friends) calls:

    Overwrite to implement a number of default options that all url_for-based methods will use.
    The default options should come in form of a hash, just like the one you would use for
    url_for directly. Example:

      def default_url_options(options)
        { :controller_prefix => @project.active? ? "projects/" : "accounts/" }
      end

    As you can infer from the example, this is mostly useful for situations where you want to
    centralize dynamic dissions about the urls as they stem from the business domain. Please note
    that any individual url_for call can always override the defaults set by this method.


* Changed url_for so that an "id" passed in the :params is not treated special. You need to use the dedicated :id to get
  the special auto path-params treatment. Considering the url http://localhost:81/friends/list

    url_for(:action => "show", :params => { "id" => 5 })
      ...used to give http://localhost:81/friends/show/5
      ......now gives http://localhost:81/friends/show?id=5

    If you want the automated id behavior, do:

    url_for(:action => "show", :id => 5 )
      ....which gives http://localhost:81/friends/show/5


* Fixed problem with anchor being inserted before path parameters with url_for (and friends)


*0.7.8*

* Fixed session bug where you couldn't store any objects that didn't exist in the standard library
  (such as Active Record objects).

* Added reset_session method for Action Controller objects to clear out all objects in the session.

* Fixed that exceptions raised during filters are now also caught by the default rescues

* Added new around_filter for doing before and after filtering with a single object [Florian Weber]:

    class WeblogController < ActionController::Base
      around_filter BenchmarkingFilter.new

      # Before this action is performed, BenchmarkingFilter#before(controller) is executed
      def index
      end
      # After this action has been performed, BenchmarkingFilter#after(controller) is executed
    end

    class BenchmarkingFilter
      def initialize
        @runtime
      end

      def before
        start_timer
      end

      def after
        stop_timer
        report_result
      end
    end

* Added the options for specifying a different name and id for the form helper methods than what is guessed [Florian Weber]:

    text_field "post", "title"
      ...just gives: <input id="post_title" name="post[title]" size="30" type="text" value="" />

    text_field "post", "title", "id" => "title_for_post", "name" => "first_post_title"
      ...can now give: <input id="title_for_post" name="first_post_title" size="30" type="text" value="" />

* Added DebugHelper with a single "debug" method for doing pretty dumps of objects in the view
  (now used in the default rescues to better present the contents of session and template variables)

* Added note to log about the templates rendered within layouts (before just the layout was shown)

* Fixed redirects on https setups [Andreas]

* Fixed scaffolding problem on the edit action when using :suffix => true [Scott]

* Fixed scaffolding problem where implementing list.rhtml wouldn't work for the index action

* URLs generated now uses &amp; instead of just & so pages using it can validate with W3C [Spotted by Andreas]


*0.7.7*

* Fixed bug in CGI extension that prevented multipart forms from working


*0.7.6*

* Included ERB::Util so all templates can easily escape HTML content with <%=h @person.content %>

* All requests are now considered local by default, so everyone will be exposed to detailed debugging screens on errors.
  When the application is ready to go public, set ActionController::Base.consider_all_requests_local to false,
  and implement the protected method local_request? in the controller to determine when debugging screens should be shown.

* Fixed three bugs with the url_for/redirect_to/link_to handling. Considering the url http://localhost:81/friends/show/1

    url_for(:action => "list")
      ...used to give http://localhost:81/friends/list/1
      ......now gives http://localhost:81/friends/list

    url_for(:controller => "friends", :action => "destroy", :id => 5)
      ...used to give http://localhost:81/friends/destroy
      ......now gives http://localhost:81/friends/destroy/5

  Considering the url http://localhost:81/teachers/show/t

    url_for(:action => "list", :id => 5)
      ...used to give http://localhost:81/5eachers/list/t
      ......now gives http://localhost:81/teachers/list/5

  [Reported by David Morton & Radsaq]

* Logs exception to logfile in addition to showing them for local requests

* Protects the eruby load behind a begin/rescue block. eRuby is not required to run ActionController.

* Fixed install.rb to also install clean_logger and the templates

* Added ActiveRecordStore as a session option. Read more in lib/action_controller/session/active_record_store.rb [Tim Bates]

* Change license to MIT License (and included license file in package)

* Application error page now returns status code 500 instead of 200

* Fixed using Procs as layout handlers [Florian Weber]

* Fixed bug with using redirects ports other than 80

* Added index method that calls list on scaffolding


*0.7.5*

* First public release<|MERGE_RESOLUTION|>--- conflicted
+++ resolved
@@ -1,10 +1,7 @@
 *Rails 3.0.9 (unreleased)*
 
-<<<<<<< HEAD
-=======
 * json_escape will now return a SafeBuffer string if it receives SafeBuffer string [tenderlove]
 
->>>>>>> 968816aa
 * Make sure escape_js returns SafeBuffer string if it receives SafeBuffer string [Prem Sichanugrist]
 
 * Fix text helpers to work correctly with the new SafeBuffer restriction [Paul Gallagher, Arun Agrawal, Prem Sichanugrist]
