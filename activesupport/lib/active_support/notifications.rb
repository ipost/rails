require 'active_support/core_ext/module/delegation'

module ActiveSupport
  # Notifications provides an instrumentation API for Ruby. To instrument an
  # action in Ruby you just need to do:
  #
  #   ActiveSupport::Notifications.instrument(:render, :extra => :information) do
  #     render :text => "Foo"
  #   end
  #
  # You can consume those events and the information they provide by registering
  # a subscriber. For instance, let's store all instrumented events in an array:
  #
  #   @events = []
  #
  #   ActiveSupport::Notifications.subscribe do |*args|
  #     @events << ActiveSupport::Notifications::Event.new(*args)
  #   end
  #
  #   ActiveSupport::Notifications.instrument(:render, :extra => :information) do
  #     render :text => "Foo"
  #   end
  #
  #   event = @events.first
  #   event.name      #=> :render
  #   event.duration  #=> 10 (in miliseconds)
  #   event.result    #=> "Foo"
  #   event.payload   #=> { :extra => :information }
  #
  # When subscribing to Notifications, you can pass a pattern, to only consume
  # events that match the pattern:
  #
  #   ActiveSupport::Notifications.subscribe(/render/) do |event|
  #     @render_events << event
  #   end
  #
  # Notifications ships with a queue implementation that consumes and publish events
  # to subscribers in a thread. You can use any queue implementation you want.
  #
  module Notifications
<<<<<<< HEAD
    mattr_accessor :queue, :listener
=======
    autoload :Instrumenter, 'active_support/notifications/instrumenter'
    autoload :Event, 'active_support/notifications/instrumenter'
    autoload :Fanout, 'active_support/notifications/fanout'
>>>>>>> b354496b

    class << self
      attr_writer :notifier
      delegate :publish, :subscribe, :instrument, :to => :notifier

<<<<<<< HEAD
      def instrumenter
        Thread.current[:notifications_instrumeter] ||= Instrumenter.new(publisher)
      end

      def publisher
        @publisher ||= Publisher.new(queue)
      end

      def subscriber
        @subscriber ||= Subscriber.new(queue)
      end

      def subscribe(pattern=nil, options={}, &block)
        with = options[:with] || listener
        subscriber.bind(with, pattern).subscribe(&block)
=======
      def notifier
        @notifier ||= Notifier.new
>>>>>>> b354496b
      end
    end

    class Notifier
      def initialize(queue = Fanout.new)
        @queue = queue
      end

      def publish(*args)
        @queue.publish(*args)
      end

      def subscribe(pattern = nil, &block)
        @queue.bind(pattern).subscribe(&block)
      end

<<<<<<< HEAD
      def bind(listener, pattern)
        @listener = listener
        @pattern  = pattern
        self
      end

      def subscribe
        @queue.subscribe(@listener, @pattern) do |*args|
          yield(*args)
        end
      end
    end

    class Event
      attr_reader :name, :time, :end, :transaction_id, :result, :payload

      def initialize(name, start, ending, result, transaction_id, payload)
        @name           = name
        @payload        = payload.dup
        @time           = start
        @transaction_id = transaction_id
        @end            = ending
        @result         = result
      end

      def duration
        @duration ||= 1000.0 * (@end - @time)
      end

      def parent_of?(event)
        start = (self.time - event.time) * 1000
        start <= 0 && (start + duration >= event.duration)
      end
    end

    class AsyncListener
      def initialize(pattern, &block)
        @pattern = pattern
        @subscriber = block
        @queue = Queue.new
        Thread.new { consume }
      end

      def publish(name, *args)
        if !@pattern || @pattern === name.to_s
          @queue << args.unshift(name)
        end
      end

      def consume
        while args = @queue.shift
          @subscriber.call(*args)
        end
      end

      def drained?
        @queue.size.zero?
      end
    end

    class SyncListener
      def initialize(pattern, &block)
        @pattern = pattern
        @subscriber = block
      end

      def publish(name, *args)
        if !@pattern || @pattern === name.to_s
          @subscriber.call(*args.unshift(name))
        end
      end

      def drained?
        true
      end
    end

    # This is a default queue implementation that ships with Notifications. It
    # consumes events in a thread and publish them to all registered subscribers.
    #
    class LittleFanout
      def initialize
        @listeners = []
      end

      def publish(*args)
        @listeners.each { |l| l.publish(*args) }
      end

      def subscribe(listener, pattern=nil, &block)
        @listeners << listener.new(pattern, &block)
      end

      def drained?
        @listeners.all? &:drained?
      end
    end
  end

  Notifications.queue    = Notifications::LittleFanout.new
  Notifications.listener = Notifications::AsyncListener
=======
      def wait
        @queue.wait
      end

      delegate :instrument, :to => :current_instrumenter

      private
        def current_instrumenter
          Thread.current[:"instrumentation_#{object_id}"] ||= Notifications::Instrumenter.new(self)
        end
    end
  end
>>>>>>> b354496b
end<|MERGE_RESOLUTION|>--- conflicted
+++ resolved
@@ -38,38 +38,16 @@
   # to subscribers in a thread. You can use any queue implementation you want.
   #
   module Notifications
-<<<<<<< HEAD
-    mattr_accessor :queue, :listener
-=======
     autoload :Instrumenter, 'active_support/notifications/instrumenter'
     autoload :Event, 'active_support/notifications/instrumenter'
     autoload :Fanout, 'active_support/notifications/fanout'
->>>>>>> b354496b
 
     class << self
       attr_writer :notifier
       delegate :publish, :subscribe, :instrument, :to => :notifier
 
-<<<<<<< HEAD
-      def instrumenter
-        Thread.current[:notifications_instrumeter] ||= Instrumenter.new(publisher)
-      end
-
-      def publisher
-        @publisher ||= Publisher.new(queue)
-      end
-
-      def subscriber
-        @subscriber ||= Subscriber.new(queue)
-      end
-
-      def subscribe(pattern=nil, options={}, &block)
-        with = options[:with] || listener
-        subscriber.bind(with, pattern).subscribe(&block)
-=======
       def notifier
         @notifier ||= Notifier.new
->>>>>>> b354496b
       end
     end
 
@@ -86,109 +64,6 @@
         @queue.bind(pattern).subscribe(&block)
       end
 
-<<<<<<< HEAD
-      def bind(listener, pattern)
-        @listener = listener
-        @pattern  = pattern
-        self
-      end
-
-      def subscribe
-        @queue.subscribe(@listener, @pattern) do |*args|
-          yield(*args)
-        end
-      end
-    end
-
-    class Event
-      attr_reader :name, :time, :end, :transaction_id, :result, :payload
-
-      def initialize(name, start, ending, result, transaction_id, payload)
-        @name           = name
-        @payload        = payload.dup
-        @time           = start
-        @transaction_id = transaction_id
-        @end            = ending
-        @result         = result
-      end
-
-      def duration
-        @duration ||= 1000.0 * (@end - @time)
-      end
-
-      def parent_of?(event)
-        start = (self.time - event.time) * 1000
-        start <= 0 && (start + duration >= event.duration)
-      end
-    end
-
-    class AsyncListener
-      def initialize(pattern, &block)
-        @pattern = pattern
-        @subscriber = block
-        @queue = Queue.new
-        Thread.new { consume }
-      end
-
-      def publish(name, *args)
-        if !@pattern || @pattern === name.to_s
-          @queue << args.unshift(name)
-        end
-      end
-
-      def consume
-        while args = @queue.shift
-          @subscriber.call(*args)
-        end
-      end
-
-      def drained?
-        @queue.size.zero?
-      end
-    end
-
-    class SyncListener
-      def initialize(pattern, &block)
-        @pattern = pattern
-        @subscriber = block
-      end
-
-      def publish(name, *args)
-        if !@pattern || @pattern === name.to_s
-          @subscriber.call(*args.unshift(name))
-        end
-      end
-
-      def drained?
-        true
-      end
-    end
-
-    # This is a default queue implementation that ships with Notifications. It
-    # consumes events in a thread and publish them to all registered subscribers.
-    #
-    class LittleFanout
-      def initialize
-        @listeners = []
-      end
-
-      def publish(*args)
-        @listeners.each { |l| l.publish(*args) }
-      end
-
-      def subscribe(listener, pattern=nil, &block)
-        @listeners << listener.new(pattern, &block)
-      end
-
-      def drained?
-        @listeners.all? &:drained?
-      end
-    end
-  end
-
-  Notifications.queue    = Notifications::LittleFanout.new
-  Notifications.listener = Notifications::AsyncListener
-=======
       def wait
         @queue.wait
       end
@@ -201,5 +76,4 @@
         end
     end
   end
->>>>>>> b354496b
 end