--- conflicted
+++ resolved
@@ -1,4 +1,3 @@
-<<<<<<< HEAD
 *   Fixed issue in `ActiveSupport::Cache::RedisCacheStore` not passing options
     to `read_multi` causing `fetch_multi` to not work properly.
 
@@ -9,11 +8,11 @@
     Fixes #39343.
 
     *Eugene Kenny*
-=======
+
+
 ## Rails 6.0.3.4 (October 07, 2020) ##
 
 *   No changes.
->>>>>>> fe76a95b
 
 
 ## Rails 6.0.3.3 (September 09, 2020) ##
