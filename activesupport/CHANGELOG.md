<<<<<<< HEAD
*   Make Dependencies pass a name to NameError error.
    *arthurnn*, *Yuki Nishijima*

*   Fixed precision error in NumberHelper when using Rationals.

    before:
        ActiveSupport::NumberHelper.number_to_rounded Rational(1000, 3), precision: 2
        #=> "330.00"
    after:
        ActiveSupport::NumberHelper.number_to_rounded Rational(1000, 3), precision: 2
        #=> "333.33"

    See #15379.

    *Juanjo Bazán*
=======
## Rails 4.1.4 (July 2, 2014) ##

*   No changes.
>>>>>>> 7c4bfe1c


## Rails 4.1.3 (July 2, 2014) ##

*   No changes.


## Rails 4.1.2 (June 26, 2014) ##

*   `Hash#deep_transform_keys` and `Hash#deep_transform_keys!` now transform hashes
    in nested arrays.  This change also applies to `Hash#deep_stringify_keys`,
    `Hash#deep_stringify_keys!`, `Hash#deep_symbolize_keys` and
    `Hash#deep_symbolize_keys!`.

    *OZAWA Sakuro*

*   Fixed `ActiveSupport::Subscriber` so that no duplicate subscriber is created
    when a subscriber method is redefined.

    *Dennis Schön*

*   Fixed an issue when using
    `ActiveSupport::NumberHelper::NumberToDelimitedConverter` to
    convert a value that is an `ActiveSupport::SafeBuffer` introduced
    in 2da9d67.

    For more info see #15064.

    *Mark J. Titorenko*

*   Fixed backward compatibility isues introduced in 326e652.

    Empty Hash or Array should not present in serialization result.

        {a: []}.to_query # => ""
        {a: {}}.to_query # => ""

    For more info see #14948.

    *Bogdan Gusiev*
*   Fixed `ActiveSupport::Duration#eql?` so that `1.second.eql?(1.second)` is
    true.

    This fixes the current situation of:

        1.second.eql?(1.second) #=> false

    `eql?` also requires that the other object is an `ActiveSupport::Duration`.
    This requirement makes `ActiveSupport::Duration`'s behavior consistent with
    the behavior of Ruby's numeric types:

        1.eql?(1.0) #=> false
        1.0.eql?(1) #=> false

        1.second.eql?(1) #=> false (was true)
        1.eql?(1.second) #=> false

        { 1 => "foo", 1.0 => "bar" }
        #=> { 1 => "foo", 1.0 => "bar" }

        { 1 => "foo", 1.second => "bar" }
        # now => { 1 => "foo", 1.second => "bar" }
        # was => { 1 => "bar" }

    And though the behavior of these hasn't changed, for reference:

        1 == 1.0 #=> true
        1.0 == 1 #=> true

        1 == 1.second #=> true
        1.second == 1 #=> true

    *Emily Dobervich*

*   `ActiveSupport::SafeBuffer#prepend` acts like `String#prepend` and modifies
    instance in-place, returning self. `ActiveSupport::SafeBuffer#prepend!` is
    deprecated.

    *Pavel Pravosud*

*   `HashWithIndifferentAccess` better respects `#to_hash` on objects it's
    given. In particular `#update`, `#merge`, `#replace` all accept objects
    which respond to `#to_hash`, even if those objects are not Hashes directly.

    Currently, if `HashWithIndifferentAccess.new` is given a non-Hash (even if
    it responds to `#to_hash`) that object is treated as the default value,
    rather than the initial keys and value. Changing that could break existing
    code, so it will be updated in the next minor version.

    *Peter Jaros*


## Rails 4.1.1 (May 6, 2014) ##

*   No changes.


## Rails 4.1.0 (April 8, 2014) ##

*   Added `Object#presence_in` to simplify value whitelisting.

    Before:

        params[:bucket_type].in?(%w( project calendar )) ? params[:bucket_type] : nil

    After:

        params[:bucket_type].presence_in %w( project calendar )

    *DHH*

*   Time helpers honor the application time zone when passed a date.

    *Xavier Noria*

*   Fix the implementation of Multibyte::Unicode.tidy_bytes for JRuby

    The existing implementation caused JRuby to raise the error:
    `Encoding::ConverterNotFoundError: code converter not found (UTF-8 to UTF8-MAC)`

    *Justin Coyne*

*   Fix `to_param` behavior when there are nested empty hashes.

    Before:

        params = {c: 3, d: {}}.to_param # => "&c=3"

    After:

        params = {c: 3, d: {}}.to_param # => "c=3&d="

    Fixes #13892.

    *Hincu Petru*

*   Deprecate custom `BigDecimal` serialization.

    Deprecate the custom `BigDecimal` serialization that is included when requiring
    `active_support/all`. Let Ruby handle YAML serialization for `BigDecimal`
    instead.

    Fixes #12467.

    *David Celis*

*   Fix parsing bugs in `XmlMini`

    Symbols or boolean parsing would raise an error for non string values (e.g.
    integers). Decimal parsing would fail due to a missing requirement.

    *Birkir A. Barkarson*

*   Maintain the current timezone when calling `wrap_with_time_zone`

    Extend the solution from the fix for #12163 to the general case where `Time`
    methods are wrapped with a time zone.

    Fixes #12596.

    *Andrew White*

*   Remove behavior that automatically remove the Date/Time stubs, added by `travel`
    and `travel_to` methods, after each test case.

    Now users have to use the `travel_back` or the block version of `travel` and
    `travel_to` methods to clean the stubs.

    *Rafael Mendonça França*

*   Add `travel_back` to remove stubs from `travel` and `travel_to`.

    *Rafael Mendonça França*

*   Remove the deprecation about the `#filter` method.

    Filter objects should now rely on method corresponding to the filter type
    (e.g. `#before`).

    *Aaron Patterson*

*   Add `ActiveSupport::JSON::Encoding.time_precision` as a way to configure the
    precision of encoded time values:

        Time.utc(2000, 1, 1).as_json                      # => "2000-01-01T00:00:00.000Z"
        ActiveSupport::JSON::Encoding.time_precision = 0
        Time.utc(2000, 1, 1).as_json                      # => "2000-01-01T00:00:00Z"

    *Parker Selbert*

*   Maintain the current timezone when calling `change` during DST overlap

    Currently if a time is changed during DST overlap in the autumn then the method
    `period_for_local` will return the DST period. However if the original time is
    not DST then this can be surprising and is not what is generally wanted. This
    commit changes that behavior to maintain the current period if it's in the list
    of periods returned by `periods_for_local`.

    Fixes #12163.

    *Andrew White*

*   Added `Hash#compact` and `Hash#compact!` for removing items with nil value
    from hash.

    *Celestino Gomes*

*   Maintain proleptic gregorian in Time#advance

    `Time#advance` uses `Time#to_date` and `Date#advance` to calculate a new date.
    The `Date` object returned by `Time#to_date` is constructed with the assumption
    that the `Time` object represents a proleptic gregorian date, but it is
    configured to observe the default julian calendar reform date (2299161j)
    for purposes of calculating month, date and year:

        Time.new(1582, 10, 4).to_date.to_s           # => "1582-09-24"
        Time.new(1582, 10, 4).to_date.gregorian.to_s # => "1582-10-04"

    This patch ensures that when the intermediate `Date` object is advanced
    to yield a new `Date` object, that the `Time` object for return is constructed
    with a proleptic gregorian month, date and year.

    *Riley Lynch*

*   `MemCacheStore` should only accept a `Dalli::Client`, or create one.

    *arthurnn*

*   Don't lazy load the `tzinfo` library as it causes problems on Windows.

    Fixes #13553.

    *Andrew White*

*   Use `remove_possible_method` instead of `remove_method` to avoid
    a `NameError` to be thrown on FreeBSD with the `Date` object.

    *Rafael Mendonça França*, *Robin Dupret*

*   `blank?` and `present?` commit to return singletons.

    *Xavier Noria*, *Pavel Pravosud*

*   Fixed Float related error in NumberHelper with large precisions.

    Before:

        ActiveSupport::NumberHelper.number_to_rounded '3.14159', precision: 50
        #=> "3.14158999999999988261834005243144929409027099609375"

    After:

        ActiveSupport::NumberHelper.number_to_rounded '3.14159', precision: 50
        #=> "3.14159000000000000000000000000000000000000000000000"

    *Kenta Murata*, *Akira Matsuda*

*   Default the new `I18n.enforce_available_locales` config to `true`, meaning
    `I18n` will make sure that all locales passed to it must be declared in the
    `available_locales` list.

    To disable it add the following configuration to your application:

        config.i18n.enforce_available_locales = false

    This also ensures I18n configuration is properly initialized taking the new
    option into account, to avoid their deprecations while booting up the app.

    *Carlos Antonio da Silva*, *Yves Senn*

*   Introduce Module#concerning: a natural, low-ceremony way to separate
    responsibilities within a class.

    Imported from https://github.com/37signals/concerning#readme

        class Todo < ActiveRecord::Base
          concerning :EventTracking do
            included do
              has_many :events
            end

            def latest_event
              ...
            end

            private
              def some_internal_method
                ...
              end
          end

          concerning :Trashable do
            def trashed?
              ...
            end

            def latest_event
              super some_option: true
            end
          end
        end

    is equivalent to defining these modules inline, extending them into
    concerns, then mixing them in to the class.

    Inline concerns tame "junk drawer" classes that intersperse many unrelated
    class-level declarations, public instance methods, and private
    implementation. Coalesce related bits and give them definition.
    These are a stepping stone toward future growth & refactoring.

    When to move on from an inline concern:
     * Encapsulating state? Extract collaborator object.
     * Encompassing more public behavior or implementation? Move to separate file.
     * Sharing behavior among classes? Move to separate file.

    *Jeremy Kemper*

*   Fix file descriptor being leaked on each call to `Kernel.silence_stream`.

    *Mario Visic*

*   Added `Date#all_week/month/quarter/year` for generating date ranges.

    *Dmitriy Meremyanin*

*   Add `Time.zone.yesterday` and `Time.zone.tomorrow`. These follow the
    behavior of Ruby's `Date.yesterday` and `Date.tomorrow` but return localized
    versions, similar to how `Time.zone.today` has returned a localized version
    of `Date.today`.

    *Colin Bartlett*

*   Show valid keys when `assert_valid_keys` raises an exception, and show the
    wrong value as it was entered.

    *Gonzalo Rodríguez-Baltanás Díaz*

*   Deprecated `Numeric#{ago,until,since,from_now}`, the user is expected to explicitly
    convert the value into an AS::Duration, i.e. `5.ago` => `5.seconds.ago`

    This will help to catch subtle bugs like:

        def recent?(days = 3)
          self.created_at >= days.ago
        end

    The above code would check if the model is created within the last 3 **seconds**.

    In the future, `Numeric#{ago,until,since,from_now}` should be removed completely,
    or throw some sort of errors to indicate there are no implicit conversion from
    Numeric to AS::Duration.

    *Godfrey Chan*

*   Requires JSON gem version 1.7.7 or above due to a security issue in older versions.

    *Godfrey Chan*

*   Removed the old pure-Ruby JSON encoder and switched to a new encoder based on the built-in JSON
    gem.

    Support for encoding `BigDecimal` as a JSON number, as well as defining custom `encode_json`
    methods to control the JSON output has been **removed from core**. The new encoder will always
    encode BigDecimals as `String`s and ignore any custom `encode_json` methods.

    The old encoder has been extracted into the `activesupport-json_encoder` gem. Installing that
    gem will bring back the ability to encode `BigDecimal`s as numbers as well as `encode_json`
    support.

    Setting the related configuration `ActiveSupport.encode_big_decimal_as_string` without the
    `activesupport-json_encoder` gem installed will raise an error.

    *Godfrey Chan*

*   Add `ActiveSupport::Testing::TimeHelpers#travel` and `#travel_to`. These methods change current
    time to the given time or time difference by stubbing `Time.now` and `Date.today` to return the
    time or date after the difference calculation, or the time or date that got passed into the
    method respectively.

    Example for `#travel`:

        Time.now # => 2013-11-09 15:34:49 -05:00
        travel 1.day
        Time.now # => 2013-11-10 15:34:49 -05:00
        Date.today # => Sun, 10 Nov 2013

    Example for `#travel_to`:

        Time.now # => 2013-11-09 15:34:49 -05:00
        travel_to Time.new(2004, 11, 24, 01, 04, 44)
        Time.now # => 2004-11-24 01:04:44 -05:00
        Date.today # => Wed, 24 Nov 2004

    Both of these methods also accept a block, which will return the current time back to its
    original state at the end of the block:

        Time.now # => 2013-11-09 15:34:49 -05:00

        travel 1.day do
          User.create.created_at # => Sun, 10 Nov 2013 15:34:49 EST -05:00
        end

        travel_to Time.new(2004, 11, 24, 01, 04, 44) do
          User.create.created_at # => Wed, 24 Nov 2004 01:04:44 EST -05:00
        end

        Time.now # => 2013-11-09 15:34:49 -05:00

    This module is included in `ActiveSupport::TestCase` automatically.

    *Prem Sichanugrist*, *DHH*

*   Unify `cattr_*` interface: allow to pass a block to `cattr_reader`.

    Example:

        class A
          cattr_reader(:defr) { 'default_reader_value' }
        end
        A.defr # => 'default_reader_value'

    *Alexey Chernenkov*

*   Improved compatibility with the stdlib JSON gem.

    Previously, calling `::JSON.{generate,dump}` sometimes causes unexpected
    failures such as intridea/multi_json#86.

    `::JSON.{generate,dump}` now bypasses the ActiveSupport JSON encoder
    completely and yields the same result with or without ActiveSupport. This
    means that it will **not** call `as_json` and will ignore any options that
    the JSON gem does not natively understand. To invoke ActiveSupport's JSON
    encoder instead, use `obj.to_json(options)` or
    `ActiveSupport::JSON.encode(obj, options)`.

    *Godfrey Chan*

*   Fix Active Support `Time#to_json` and `DateTime#to_json` to return 3 decimal
    places worth of fractional seconds, similar to `TimeWithZone`.

    *Ryan Glover*

*   Removed circular reference protection in JSON encoder, deprecated
    `ActiveSupport::JSON::Encoding::CircularReferenceError`.

    *Godfrey Chan*, *Sergio Campamá*

*   Add `capitalize` option to `Inflector.humanize`, so strings can be humanized without being capitalized:

        'employee_salary'.humanize                    # => "Employee salary"
        'employee_salary'.humanize(capitalize: false) # => "employee salary"

    *claudiob*

*   Fixed `Object#as_json` and `Struct#as_json` not working properly with options. They now take
    the same options as `Hash#as_json`:

        struct = Struct.new(:foo, :bar).new
        struct.foo = "hello"
        struct.bar = "world"
        json = struct.as_json(only: [:foo]) # => {foo: "hello"}

    *Sergio Campamá*, *Godfrey Chan*

*   Added `Numeric#in_milliseconds`, like `1.hour.in_milliseconds`, so we can feed them to JavaScript functions like `getTime()`.

    *DHH*

*   Calling `ActiveSupport::JSON.decode` with unsupported options now raises an error.

    *Godfrey Chan*

*   Support `:unless_exist` in `FileStore`.

    *Michael Grosser*

*   Fix `slice!` deleting the default value of the hash.

    *Antonio Santos*

*   `require_dependency` accepts objects that respond to `to_path`, in
    particular `Pathname` instances.

    *Benjamin Fleischer*

*   Disable the ability to iterate over Range of AS::TimeWithZone
    due to significant performance issues.

    *Bogdan Gusiev*

*   Allow attaching event subscribers to ActiveSupport::Notifications namespaces
    before they're defined. Essentially, this means instead of this:

        class JokeSubscriber < ActiveSupport::Subscriber
          def sql(event)
            puts "A rabbi and a priest walk into a bar..."
          end

          # This call needs to happen *after* defining the methods.
          attach_to "active_record"
        end

    You can do this:

        class JokeSubscriber < ActiveSupport::Subscriber
          # This is much easier to read!
          attach_to "active_record"

          def sql(event)
            puts "A rabbi and a priest walk into a bar..."
          end
        end

    This should make it easier to read and understand these subscribers.

    *Daniel Schierbeck*

*   Add `Date#middle_of_day`, `DateTime#middle_of_day` and `Time#middle_of_day` methods.

    Also added `midday`, `noon`, `at_midday`, `at_noon` and `at_middle_of_day` as aliases.

    *Anatoli Makarevich*

*   Fix ActiveSupport::Cache::FileStore#cleanup to no longer rely on missing each_key method.

    *Murray Steele*

*   Ensure that autoloaded constants in all-caps nestings are marked as
    autoloaded.

    *Simon Coffey*

*   Add `String#remove(pattern)` as a short-hand for the common pattern of
    `String#gsub(pattern, '')`.

    *DHH*

*   Adds a new deprecation behaviour that raises an exception. Throwing this
    line into +config/environments/development.rb+

        ActiveSupport::Deprecation.behavior = :raise

    will cause the application to raise an +ActiveSupport::DeprecationException+
    on deprecations.

    Use this for aggressive deprecation cleanups.

    *Xavier Noria*

*   Remove 'cow' => 'kine' irregular inflection from default inflections.

    *Andrew White*

*   Add `DateTime#to_s(:iso8601)` and `Date#to_s(:iso8601)` for consistency.

    *Andrew White*

*   Add `Time#to_s(:iso8601)` for easy conversion of times to the iso8601 format for easy Javascript date parsing.

    *DHH*

*   Improve `ActiveSupport::Cache::MemoryStore` cache size calculation.
    The memory used by a key/entry pair is calculated via `#cached_size`:

        def cached_size(key, entry)
          key.to_s.bytesize + entry.size + PER_ENTRY_OVERHEAD
        end

    The value of `PER_ENTRY_OVERHEAD` is 240 bytes based on an [empirical
    estimation](https://gist.github.com/ssimeonov/6047200) for 64-bit MRI on
    1.9.3 and 2.0.

    Fixes #11512.

    *Simeon Simeonov*

*   Only raise `Module::DelegationError` if it's the source of the exception.

    Fixes #10559.

    *Andrew White*

*   Make `Time.at_with_coercion` retain the second fraction and return local time.

    Fixes #11350.

    *Neer Friedman*, *Andrew White*

*   Make `HashWithIndifferentAccess#select` always return the hash, even when
    `Hash#select!` returns `nil`, to allow further chaining.

    *Marc Schütz*

*   Remove deprecated `String#encoding_aware?` core extensions (`core_ext/string/encoding`).

    *Arun Agrawal*

*   Remove deprecated `Module#local_constant_names` in favor of `Module#local_constants`.

    *Arun Agrawal*

*   Remove deprecated `DateTime.local_offset` in favor of `DateTime.civil_from_format`.

    *Arun Agrawal*

*   Remove deprecated `Logger` core extensions (`core_ext/logger.rb`).

    *Carlos Antonio da Silva*

*   Remove deprecated `Time#time_with_datetime_fallback`, `Time#utc_time`
    and `Time#local_time` in favor of `Time#utc` and `Time#local`.

    *Vipul A M*

*   Remove deprecated `Hash#diff` with no replacement.

    If you're using it to compare hashes for the purpose of testing, please use
    MiniTest's `assert_equal` instead.

    *Carlos Antonio da Silva*

*   Remove deprecated `Date#to_time_in_current_zone` in favor of `Date#in_time_zone`.

    *Vipul A M*

*   Remove deprecated `Proc#bind` with no replacement.

    *Carlos Antonio da Silva*

*   Remove deprecated `Array#uniq_by` and `Array#uniq_by!`, use native
    `Array#uniq` and `Array#uniq!` instead.

    *Carlos Antonio da Silva*

*   Remove deprecated `ActiveSupport::BasicObject`, use `ActiveSupport::ProxyObject` instead.

    *Carlos Antonio da Silva*

*   Remove deprecated `BufferedLogger`, use `ActiveSupport::Logger` instead.

    *Yves Senn*

*   Remove deprecated `assert_present` and `assert_blank` methods, use `assert
    object.blank?` and `assert object.present?` instead.

    *Yves Senn*

*   Fix return value from `BacktraceCleaner#noise` when the cleaner is configured
    with multiple silencers.

    Fixes #11030.

    *Mark J. Titorenko*

*   `HashWithIndifferentAccess#select` now returns a `HashWithIndifferentAccess`
    instance instead of a `Hash` instance.

    Fixes #10723.

    *Albert Llop*

*   Add `DateTime#usec` and `DateTime#nsec` so that `ActiveSupport::TimeWithZone` keeps
    sub-second resolution when wrapping a `DateTime` value.

    Fixes #10855.

    *Andrew White*

*   Fix `ActiveSupport::Dependencies::Loadable#load_dependency` calling
    `#blame_file!` on Exceptions that do not have the Blamable mixin

    *Andrew Kreiling*

*   Override `Time.at` to support the passing of Time-like values when called with a single argument.

    *Andrew White*

*   Prevent side effects to hashes inside arrays when
    `Hash#with_indifferent_access` is called.

    Fixes #10526.

    *Yves Senn*

*   Removed deprecated `ActiveSupport::JSON::Variable` with no replacement.

    *Toshinori Kajihara*

*   Raise an error when multiple `included` blocks are defined for a Concern.
    The old behavior would silently discard previously defined blocks, running
    only the last one.

    *Mike Dillon*

*   Replace `multi_json` with `json`.

    Since Rails requires Ruby 1.9 and since Ruby 1.9 includes `json` in the standard library,
    `multi_json` is no longer necessary.

    *Erik Michaels-Ober*

*   Added escaping of U+2028 and U+2029 inside the json encoder.
    These characters are legal in JSON but break the Javascript interpreter.
    After escaping them, the JSON is still legal and can be parsed by Javascript.

    *Mario Caropreso + Viktor Kelemen + zackham*

*   Fix skipping object callbacks using metadata fetched via callback chain
    inspection methods (`_*_callbacks`)

    *Sean Walbran*

*   Add a `fetch_multi` method to the cache stores. The method provides
    an easy to use API for fetching multiple values from the cache.

    Example:

        # Calculating scores is expensive, so we only do it for posts
        # that have been updated. Cache keys are automatically extracted
        # from objects that define a #cache_key method.
        scores = Rails.cache.fetch_multi(*posts) do |post|
          calculate_score(post)
        end

    *Daniel Schierbeck*

Please check [4-0-stable](https://github.com/rails/rails/blob/4-0-stable/activesupport/CHANGELOG.md) for previous changes.<|MERGE_RESOLUTION|>--- conflicted
+++ resolved
@@ -1,4 +1,3 @@
-<<<<<<< HEAD
 *   Make Dependencies pass a name to NameError error.
     *arthurnn*, *Yuki Nishijima*
 
@@ -14,11 +13,11 @@
     See #15379.
 
     *Juanjo Bazán*
-=======
+
+
 ## Rails 4.1.4 (July 2, 2014) ##
 
 *   No changes.
->>>>>>> 7c4bfe1c
 
 
 ## Rails 4.1.3 (July 2, 2014) ##
